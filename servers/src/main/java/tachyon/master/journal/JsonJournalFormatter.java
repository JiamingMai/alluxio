--- conflicted
+++ resolved
@@ -289,19 +289,12 @@
                 entry.getLong("lastModificationTimeMs"),
                 entry.getLong("blockSizeBytes"),
                 entry.getLong("length"),
-<<<<<<< HEAD
-                entry.getBoolean("isComplete"),
-                entry.getBoolean("isCacheable"),
-                entry.getString("ufsPath"),
-                entry.get("blocks", new TypeReference<List<Long>>() {}),
-                new PermissionStatus(entry.getString("username"),
-                    entry.getString("groupname"), entry.getShort("permission")));
-=======
                 entry.getBoolean("completed"),
                 entry.getBoolean("cacheable"),
                 entry.get("blocks", new TypeReference<List<Long>>() {}),
                 entry.getLong("ttl"));
->>>>>>> b4c29a74
+                new PermissionStatus(entry.getString("username"),
+                    entry.getString("groupname"), entry.getShort("permission")));
           }
           case INODE_DIRECTORY: {
             return new InodeDirectoryEntry(
