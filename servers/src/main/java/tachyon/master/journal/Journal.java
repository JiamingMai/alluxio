/*
 * Licensed to the University of California, Berkeley under one or more contributor license
 * agreements. See the NOTICE file distributed with this work for additional information regarding
 * copyright ownership. The ASF licenses this file to You under the Apache License, Version 2.0 (the
 * "License"); you may not use this file except in compliance with the License. You may obtain a
 * copy of the License at
 *
 * http://www.apache.org/licenses/LICENSE-2.0
 *
 * Unless required by applicable law or agreed to in writing, software distributed under the License
 * is distributed on an "AS IS" BASIS, WITHOUT WARRANTIES OR CONDITIONS OF ANY KIND, either express
 * or implied. See the License for the specific language governing permissions and limitations under
 * the License.
 */

package tachyon.master.journal;

import com.google.common.base.Preconditions;

import tachyon.TachyonURI;
import tachyon.conf.TachyonConf;

/**
 * This encapsulates the journal for a master. The journal is made up of 2 components:
 * - The checkpoint: the full state of the master
 * - The entries: incremental entries to apply to the checkpoint.
 *
 * To construct the full state of the master, all the entries must be applied to the checkpoint in
 * order. The entry file most recently being written to is in the base journal folder, where the
 * completed entry files are in the "completed/" sub-directory.
 */
public class Journal {
  /** The log number for the first completed log file. */
  public static final int FIRST_COMPLETED_LOG_NUMBER = 1;
  /** The directory for completed log files, relative to the base journal directory. */
  private static final String COMPLETED_DIRECTORY = "completed/";
  /** The file extension for the current log file. */
  private static final String CURRENT_LOG_EXTENSION = ".out";
  /** The filename of the checkpoint file. */
  private static final String CHECKPOINT_FILENAME = "checkpoint.data";
  /** The base of the entry log filenames, without the file extension. */
  private static final String ENTRY_LOG_FILENAME_BASE = "log";

  private final TachyonConf mTachyonConf;
  /** The directory where this journal is stored. */
  private final String mDirectory;
  /** The formatter for this journal. */
  private final JournalFormatter mJournalFormatter;

  /**
   * @param directory the base directory for this journal
   * @param tachyonConf the tachyon conf
   */
  public Journal(String directory, TachyonConf tachyonConf) {
    if (!directory.endsWith(TachyonURI.SEPARATOR)) {
      // Ensure directory format.
      directory += TachyonURI.SEPARATOR;
    }
    mDirectory = directory;
<<<<<<< HEAD
    mTachyonConf = Preconditions.checkNotNull(tachyonConf);
    // TODO: maybe this can be constructed, specified by a parameter in tachyonConf.
=======
    mTachyonConf = tachyonConf;
>>>>>>> 6387f528
    mJournalFormatter = new JsonJournalFormatter();
  }

  /**
   * @return the base directory for this journal
   */
  public String getDirectory() {
    return mDirectory;
  }

  /**
   * @return the directory for where the completed log files are stored
   */
  public String getCompletedDirectory() {
    return mDirectory + COMPLETED_DIRECTORY;
  }

  /**
   * @return the absolute path for the journal checkpoint file
   */
  public String getCheckpointFilePath() {
    return mDirectory + CHECKPOINT_FILENAME;
  }

  /**
   * @return the absolute path for the current log file.
   */
  public String getCurrentLogFilePath() {
    return mDirectory + ENTRY_LOG_FILENAME_BASE + CURRENT_LOG_EXTENSION;
  }

  /**
   * Returns the completed log filename for a particular log number.
   *
   * @param logNumber the log number to get the path for.
   * @return The absolute path of the completed log for a given log number.
   */
  public String getCompletedLogFilePath(int logNumber) {
    return getCompletedDirectory() + String.format("%s.%07d", ENTRY_LOG_FILENAME_BASE, logNumber);
  }

  /**
   * @return the formatter for this journal
   */
  public JournalFormatter getJournalFormatter() {
    return mJournalFormatter;
  }

  /**
   * @return a readonly version of this journal
   */
  public ReadOnlyJournal getReadOnlyJournal() {
    return new ReadOnlyJournal(mDirectory, mTachyonConf);
  }

  /**
   * @return the writer for this journal
   */
  public JournalWriter getNewWriter() {
    return new JournalWriter(this, mTachyonConf);
  }

  /**
   * @return the reader for this journal
   */
  public JournalReader getNewReader() {
    return new JournalReader(this, mTachyonConf);
  }
}<|MERGE_RESOLUTION|>--- conflicted
+++ resolved
@@ -57,12 +57,8 @@
       directory += TachyonURI.SEPARATOR;
     }
     mDirectory = directory;
-<<<<<<< HEAD
     mTachyonConf = Preconditions.checkNotNull(tachyonConf);
     // TODO: maybe this can be constructed, specified by a parameter in tachyonConf.
-=======
-    mTachyonConf = tachyonConf;
->>>>>>> 6387f528
     mJournalFormatter = new JsonJournalFormatter();
   }
 
