/*
 * Licensed to the University of California, Berkeley under one or more contributor license
 * agreements. See the NOTICE file distributed with this work for additional information regarding
 * copyright ownership. The ASF licenses this file to You under the Apache License, Version 2.0 (the
 * "License"); you may not use this file except in compliance with the License. You may obtain a
 * copy of the License at
 *
 * http://www.apache.org/licenses/LICENSE-2.0
 *
 * Unless required by applicable law or agreed to in writing, software distributed under the License
 * is distributed on an "AS IS" BASIS, WITHOUT WARRANTIES OR CONDITIONS OF ANY KIND, either express
 * or implied. See the License for the specific language governing permissions and limitations under
 * the License.
 */

package tachyon.master.file.meta;

import java.util.HashMap;
import java.util.Map;

import org.slf4j.Logger;
import org.slf4j.LoggerFactory;

import tachyon.Constants;
import tachyon.TachyonURI;
import tachyon.exception.InvalidPathException;
import tachyon.util.io.PathUtils;

/** This class is used for keeping track of Tachyon mount points. It is thread safe. */
public final class MountTable {
  public static final String ROOT = "/";

  private static final Logger LOG = LoggerFactory.getLogger(Constants.LOGGER_TYPE);

  private Map<String, TachyonURI> mMountTable;

  /**
   * Creates a new instance of <code>MountTable</code>.
   */
  public MountTable() {
    final int initialCapacity = 10;
    mMountTable = new HashMap<String, TachyonURI>(initialCapacity);
  }

  /**
   * Mounts the given UFS path at the given Tachyon path. The Tachyon path should not be nested
   * under an existing mount point.
   *
   * @param tachyonUri a Tachyon path URI
   * @param ufsUri a UFS path URI
   * @return whether the operation succeeded or not
   */
  public synchronized boolean add(TachyonURI tachyonUri, TachyonURI ufsUri)
      throws InvalidPathException {
    String tachyonPath = tachyonUri.getPath();
    LOG.info("Mounting {} at {}", ufsUri, tachyonPath);
    if (mMountTable.containsKey(tachyonPath)) {
      LOG.warn("Mount point {} already exists.", tachyonPath);
      return false;
    }
    for (Map.Entry<String, TachyonURI> entry : mMountTable.entrySet()) {
      String path = entry.getKey();
      if (!path.equals(ROOT) && PathUtils.hasPrefix(tachyonPath, path)) {
        LOG.warn("Cannot nest mount point {} under an existing mount point {}.", tachyonPath, path);
        return false;
      }
    }
    mMountTable.put(tachyonPath, ufsUri);
    return true;
  }

  /**
   * Unmounts the given Tachyon path. The path should match an existing mount point.
   *
   * @param uri a Tachyon path URI
   * @return whether the operation succeeded or not
   */
  public synchronized boolean delete(TachyonURI uri) throws InvalidPathException {
    String path = uri.getPath();
    LOG.info("Unmounting {}", path);
    if (path.equals(ROOT)) {
      LOG.warn("Cannot unmount the root mount point.");
      return false;
    }
    if (mMountTable.containsKey(path)) {
      mMountTable.remove(path);
      return true;
    }
    LOG.warn("Mount point {} does not exist.", path);
    return false;
  }

  /**
   * Returns the mount point the given path is nested under.
   *
   * @param uri a Tachyon path URI
   * @return mount point the given Tachyon path is nested under
   */
  public synchronized String getMountPoint(TachyonURI uri) throws InvalidPathException {
    String path = uri.getPath();
    String mountPoint = null;
    for (Map.Entry<String, TachyonURI> entry : mMountTable.entrySet()) {
      String tachyonPath = entry.getKey();
      if (PathUtils.hasPrefix(path, tachyonPath)
          && (mountPoint == null || PathUtils.hasPrefix(tachyonPath, mountPoint))) {
        mountPoint = tachyonPath;
      }
    }
    return mountPoint;
  }

  /**
   * Returns in indication of whether the given path is a mount point.
   *
   * @param uri a Tachyon path URI
   * @return mount point the given Tachyon path is nested under
   */
  public synchronized boolean isMountPoint(TachyonURI uri) throws InvalidPathException {
    return mMountTable.containsKey(uri.getPath());
  }

  /**
   * Resolves the given Tachyon path. If the given Tachyon path is nested under a mount point, the
   * resolution maps the Tachyon path to the corresponding UFS path. Otherwise, the resolution is a
   * no-op.
   *
   * @param uri a Tachyon path URI
   * @return the resolved path
   */
  public synchronized TachyonURI resolve(TachyonURI uri) throws InvalidPathException {
    String path = uri.getPath();
<<<<<<< HEAD
    LOG.info("Resolving {}", path);
=======
    LOG.debug("Resolving " + path);
>>>>>>> 0f8e85e0
    String mountPoint = getMountPoint(uri);
    if (mountPoint != null) {
      TachyonURI ufsPath = mMountTable.get(mountPoint);
      return new TachyonURI(ufsPath.getScheme(), ufsPath.getAuthority(), PathUtils.concatPath(
          ufsPath.getPath(), path.substring(mountPoint.length())));
    }
    return uri;
  }
}<|MERGE_RESOLUTION|>--- conflicted
+++ resolved
@@ -129,11 +129,7 @@
    */
   public synchronized TachyonURI resolve(TachyonURI uri) throws InvalidPathException {
     String path = uri.getPath();
-<<<<<<< HEAD
-    LOG.info("Resolving {}", path);
-=======
-    LOG.debug("Resolving " + path);
->>>>>>> 0f8e85e0
+    LOG.debug("Resolving {}", path);
     String mountPoint = getMountPoint(uri);
     if (mountPoint != null) {
       TachyonURI ufsPath = mMountTable.get(mountPoint);
