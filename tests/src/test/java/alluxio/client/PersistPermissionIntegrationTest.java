--- conflicted
+++ resolved
@@ -41,13 +41,8 @@
   public void before() throws Exception {
     super.before();
 
-<<<<<<< HEAD
-    mUfsRoot = PathUtils.concatPath(Configuration.get(PropertyKey.UNDERFS_ADDRESS));
-    mUfs = UnderFileSystem.Factory.create(mUfsRoot);
-=======
     mUfsRoot = Configuration.get(PropertyKey.MASTER_MOUNT_TABLE_ROOT_UFS);
-    mUfs = UnderFileSystem.Factory.getForRoot();
->>>>>>> 7cc7a1a2
+    mUfs = UnderFileSystem.Factory.createForRoot();
   }
 
   @Test
