--- conflicted
+++ resolved
@@ -31,16 +31,6 @@
 
   <dependencies>
     <!-- External dependencies -->
-    <dependency>
-<<<<<<< HEAD
-      <groupId>com.google.guava</groupId>
-      <artifactId>guava</artifactId>
-      <scope>provided</scope>
-=======
-      <groupId>org.codehaus.jackson</groupId>
-      <artifactId>jackson-mapper-asl</artifactId>
->>>>>>> e4b4c912
-    </dependency>
     <dependency>
       <groupId>org.javaswift</groupId>
       <artifactId>joss</artifactId>
