/*
 * Licensed to the University of California, Berkeley under one or more contributor license
 * agreements. See the NOTICE file distributed with this work for additional information regarding
 * copyright ownership. The ASF licenses this file to You under the Apache License, Version 2.0 (the
 * "License"); you may not use this file except in compliance with the License. You may obtain a
 * copy of the License at
 *
 * http://www.apache.org/licenses/LICENSE-2.0
 *
 * Unless required by applicable law or agreed to in writing, software distributed under the License
 * is distributed on an "AS IS" BASIS, WITHOUT WARRANTIES OR CONDITIONS OF ANY KIND, either express
 * or implied. See the License for the specific language governing permissions and limitations under
 * the License.
 */

package tachyon.client;

import java.io.IOException;
import java.util.ArrayList;
import java.util.Collection;
import java.util.List;

import org.junit.After;
import org.junit.Assert;
import org.junit.Before;
import org.junit.Rule;
import org.junit.Test;
import org.junit.rules.ExpectedException;
import org.junit.runner.RunWith;
import org.junit.runners.Parameterized;

import tachyon.Constants;
import tachyon.IntegrationTestConstants;
import tachyon.TachyonURI;
import tachyon.client.block.RemoteBlockInStream;
import tachyon.client.block.TachyonBlockStore;
import tachyon.client.file.FileInStream;
import tachyon.client.file.FileOutStream;
import tachyon.client.file.TachyonFile;
import tachyon.client.file.TachyonFileSystem;
import tachyon.client.file.options.InStreamOptions;
import tachyon.client.file.options.OutStreamOptions;
import tachyon.conf.TachyonConf;
import tachyon.exception.TachyonException;
import tachyon.master.LocalTachyonCluster;
import tachyon.thrift.BlockInfo;
import tachyon.util.io.BufferUtils;
import tachyon.util.io.PathUtils;
import tachyon.worker.WorkerContext;

/**
 * Integration tests for <code>tachyon.client.RemoteBlockInStream</code>.
 */
@RunWith(Parameterized.class)
public class RemoteBlockInStreamIntegrationTest {
  private static final int MIN_LEN = 0;
  private static final int MAX_LEN = 255;
  private static final int DELTA = 33;

  private LocalTachyonCluster mLocalTachyonCluster = null;
  private TachyonFileSystem mTfs = null;
  private String mDataServerClass;
  private String mNettyTransferType;
  private String mRemoteReaderClass;
  private TachyonConf mTachyonConf;
  private OutStreamOptions mWriteTachyon;
  private OutStreamOptions mWriteUnderStore;
  private InStreamOptions mReadNoCache;
  private InStreamOptions mReadCache;

  @Parameterized.Parameters
  public static Collection<Object[]> data() {
    // creates a new instance of RemoteBlockInStreamTest for each network type
    List<Object[]> list = new ArrayList<Object[]>();
    list.add(new Object[] {IntegrationTestConstants.NETTY_DATA_SERVER,
        IntegrationTestConstants.MAPPED_TRANSFER, IntegrationTestConstants.TCP_BLOCK_READER});
    list.add(new Object[] {IntegrationTestConstants.NETTY_DATA_SERVER,
        IntegrationTestConstants.MAPPED_TRANSFER, IntegrationTestConstants.NETTY_BLOCK_READER});
    list.add(new Object[] {IntegrationTestConstants.NETTY_DATA_SERVER,
        IntegrationTestConstants.FILE_CHANNEL_TRANSFER, IntegrationTestConstants.TCP_BLOCK_READER});
    list.add(new Object[] {IntegrationTestConstants.NETTY_DATA_SERVER,
        IntegrationTestConstants.FILE_CHANNEL_TRANSFER,
        IntegrationTestConstants.NETTY_BLOCK_READER});
    // The transfer type is not applicable to the NIODataServer.
    list.add(new Object[] {IntegrationTestConstants.NIO_DATA_SERVER,
        IntegrationTestConstants.UNUSED_TRANSFER, IntegrationTestConstants.TCP_BLOCK_READER});
    list.add(new Object[] {IntegrationTestConstants.NIO_DATA_SERVER,
        IntegrationTestConstants.UNUSED_TRANSFER, IntegrationTestConstants.NETTY_BLOCK_READER});
    return list;
  }

  public RemoteBlockInStreamIntegrationTest(String dataServer, String transferType, String reader) {
    mDataServerClass = dataServer;
    mNettyTransferType = transferType;
    mRemoteReaderClass = reader;
  }

  @Rule
  public ExpectedException mThrown = ExpectedException.none();

  @After
  public final void after() throws Exception {
    mLocalTachyonCluster.stop();
  }

  @Before
  public final void before() throws Exception {
    TachyonConf conf = WorkerContext.getConf();
    conf.set(Constants.WORKER_DATA_SERVER, mDataServerClass);
    conf.set(Constants.WORKER_NETWORK_NETTY_FILE_TRANSFER_TYPE, mNettyTransferType);
    conf.set(Constants.USER_REMOTE_BLOCK_READER, mRemoteReaderClass);
    conf.set(Constants.USER_REMOTE_READ_BUFFER_SIZE_BYTE, "100");

    mLocalTachyonCluster = new LocalTachyonCluster(Constants.GB, Constants.KB, Constants.GB);
    mLocalTachyonCluster.start();

    mTachyonConf = mLocalTachyonCluster.getMasterTachyonConf();
    mTfs = mLocalTachyonCluster.getClient();
    mWriteTachyon =
        new OutStreamOptions.Builder(mTachyonConf).setTachyonStorageType(TachyonStorageType.STORE)
            .setUnderStorageType(UnderStorageType.NO_PERSIST).build();
    mWriteUnderStore =
<<<<<<< HEAD
        new ClientOptions.Builder(mTachyonConf).setTachyonStorageType(TachyonStorageType.NO_STORE)
            .setUnderStorageType(UnderStorageType.SYNC_PERSIST).build();
=======
        new OutStreamOptions.Builder(mTachyonConf)
            .setTachyonStorageType(TachyonStorageType.NO_STORE)
            .setUnderStorageType(UnderStorageType.PERSIST).build();
>>>>>>> c31c9ed0
    mReadCache =
        new InStreamOptions.Builder(mTachyonConf).setTachyonStorageType(TachyonStorageType.STORE)
            .build();
    mReadNoCache =
        new InStreamOptions.Builder(mTachyonConf)
            .setTachyonStorageType(TachyonStorageType.NO_STORE).build();
  }

  /**
   * Test <code>void read()</code>. Read from underfs.
   */
  @Test
  public void readTest1() throws IOException, TachyonException {
    String uniqPath = PathUtils.uniqPath();
    for (int k = MIN_LEN; k <= MAX_LEN; k += DELTA) {
      TachyonFile f =
          TachyonFSTestUtils.createByteFile(mTfs, uniqPath + "/file_" + k, k, mWriteUnderStore);

      FileInStream is = mTfs.getInStream(f, mReadNoCache);
      byte[] ret = new byte[k];
      int value = is.read();
      int cnt = 0;
      while (value != -1) {
        Assert.assertTrue(value >= 0);
        Assert.assertTrue(value < 256);
        ret[cnt ++] = (byte) value;
        value = is.read();
      }
      Assert.assertEquals(cnt, k);
      Assert.assertTrue(BufferUtils.equalIncreasingByteArray(k, ret));
      is.close();
      if (k == 0) {
        Assert.assertTrue(mTfs.getInfo(f).getInMemoryPercentage() == 100);
      } else {
        Assert.assertFalse(mTfs.getInfo(f).getInMemoryPercentage() == 100);
      }

      is = mTfs.getInStream(f, mReadCache);
      ret = new byte[k];
      value = is.read();
      cnt = 0;
      while (value != -1) {
        Assert.assertTrue(value >= 0);
        Assert.assertTrue(value < 256);
        ret[cnt ++] = (byte) value;
        value = is.read();
      }
      Assert.assertEquals(cnt, k);
      Assert.assertTrue(BufferUtils.equalIncreasingByteArray(k, ret));
      is.close();
      Assert.assertTrue(mTfs.getInfo(f).getInMemoryPercentage() == 100);

      is = mTfs.getInStream(f, mReadCache);
      ret = new byte[k];
      value = is.read();
      cnt = 0;
      while (value != -1) {
        Assert.assertTrue(value >= 0);
        Assert.assertTrue(value < 256);
        ret[cnt ++] = (byte) value;
        value = is.read();
      }
      Assert.assertEquals(cnt, k);
      Assert.assertTrue(BufferUtils.equalIncreasingByteArray(k, ret));
      is.close();
      Assert.assertTrue(mTfs.getInfo(f).getInMemoryPercentage() == 100);
    }
  }

  /**
   * Test <code>void read(byte[] b)</code>. Read from underfs.
   */
  @Test
  public void readTest2() throws IOException, TachyonException {
    String uniqPath = PathUtils.uniqPath();
    for (int k = MIN_LEN; k <= MAX_LEN; k += DELTA) {
      TachyonFile f =
          TachyonFSTestUtils.createByteFile(mTfs, uniqPath + "/file_" + k, k, mWriteUnderStore);

      FileInStream is = mTfs.getInStream(f, mReadNoCache);
      byte[] ret = new byte[k];
      Assert.assertEquals(k, is.read(ret));
      Assert.assertTrue(BufferUtils.equalIncreasingByteArray(k, ret));
      is.close();
      if (k == 0) {
        Assert.assertTrue(mTfs.getInfo(f).getInMemoryPercentage() == 100);
      } else {
        Assert.assertFalse(mTfs.getInfo(f).getInMemoryPercentage() == 100);
      }

      is = mTfs.getInStream(f, mReadCache);
      ret = new byte[k];
      Assert.assertEquals(k, is.read(ret));
      Assert.assertTrue(BufferUtils.equalIncreasingByteArray(k, ret));
      is.close();
      Assert.assertTrue(mTfs.getInfo(f).getInMemoryPercentage() == 100);

      is = mTfs.getInStream(f, mReadCache);
      ret = new byte[k];
      Assert.assertEquals(k, is.read(ret));
      Assert.assertTrue(BufferUtils.equalIncreasingByteArray(k, ret));
      is.close();
      Assert.assertTrue(mTfs.getInfo(f).getInMemoryPercentage() == 100);
    }
  }

  /**
   * Test <code>void read(byte[] b, int off, int len)</code>. Read from underfs.
   */
  @Test
  public void readTest3() throws IOException, TachyonException {
    String uniqPath = PathUtils.uniqPath();
    for (int k = MIN_LEN; k <= MAX_LEN; k += DELTA) {
      TachyonFile f =
          TachyonFSTestUtils.createByteFile(mTfs, uniqPath + "/file_" + k, k, mWriteUnderStore);

      FileInStream is = mTfs.getInStream(f, mReadNoCache);
      byte[] ret = new byte[k / 2];
      Assert.assertEquals(k / 2, is.read(ret, 0, k / 2));
      Assert.assertTrue(BufferUtils.equalIncreasingByteArray(k / 2, ret));
      is.close();
      if (k == 0) {
        Assert.assertTrue(mTfs.getInfo(f).getInMemoryPercentage() == 100);
      } else {
        Assert.assertFalse(mTfs.getInfo(f).getInMemoryPercentage() == 100);
      }

      is = mTfs.getInStream(f, mReadCache);
      ret = new byte[k];
      Assert.assertEquals(k, is.read(ret, 0, k));
      Assert.assertTrue(BufferUtils.equalIncreasingByteArray(k, ret));
      is.close();
      Assert.assertTrue(mTfs.getInfo(f).getInMemoryPercentage() == 100);

      is = mTfs.getInStream(f, mReadCache);
      ret = new byte[k];
      Assert.assertEquals(k, is.read(ret));
      Assert.assertTrue(BufferUtils.equalIncreasingByteArray(k, ret));
      is.close();
      Assert.assertTrue(mTfs.getInfo(f).getInMemoryPercentage() == 100);
    }
  }

  /**
   * Test <code>void read()</code>. Read from remote data server.
   */
  @Test
  public void readTest4() throws IOException, TachyonException {
    String uniqPath = PathUtils.uniqPath();
    for (int k = MIN_LEN + DELTA; k <= MAX_LEN; k += DELTA) {
      TachyonFile f =
          TachyonFSTestUtils.createByteFile(mTfs, uniqPath + "/file_" + k, k, mWriteTachyon);

      long blockId = mTfs.getInfo(f).getBlockIds().get(0);
      BlockInfo info = TachyonBlockStore.get().getInfo(blockId);
      RemoteBlockInStream is =
          new RemoteBlockInStream(info.getBlockId(), info.getLength(), info.getLocations().get(0)
              .getWorkerAddress());
      byte[] ret = new byte[k];
      int value = is.read();
      int cnt = 0;
      while (value != -1) {
        Assert.assertTrue(value >= 0);
        Assert.assertTrue(value < 256);
        ret[cnt ++] = (byte) value;
        value = is.read();
      }
      Assert.assertEquals(cnt, k);
      Assert.assertTrue(BufferUtils.equalIncreasingByteArray(k, ret));
      is.close();
      Assert.assertTrue(mTfs.getInfo(f).getInMemoryPercentage() == 100);
    }
  }

  /**
   * Test <code>void read(byte[] b)</code>. Read from remote data server.
   */
  @Test
  public void readTest5() throws IOException, TachyonException {
    String uniqPath = PathUtils.uniqPath();
    for (int k = MIN_LEN + DELTA; k <= MAX_LEN; k += DELTA) {
      TachyonFile f =
          TachyonFSTestUtils.createByteFile(mTfs, uniqPath + "/file_" + k, k, mWriteTachyon);

      long blockId = mTfs.getInfo(f).getBlockIds().get(0);
      BlockInfo info = TachyonBlockStore.get().getInfo(blockId);
      RemoteBlockInStream is =
          new RemoteBlockInStream(info.getBlockId(), info.getLength(), info.getLocations().get(0)
              .getWorkerAddress());
      byte[] ret = new byte[k];
      int start = 0;
      while (start < k) {
        int read = is.read(ret);
        Assert.assertTrue(BufferUtils.equalIncreasingByteArray(start, read, ret));
        start += read;
      }
      is.close();
      Assert.assertTrue(mTfs.getInfo(f).getInMemoryPercentage() == 100);
    }
  }

  /**
   * Test <code>void read(byte[] b, int off, int len)</code>. Read from remote data server.
   */
  @Test
  public void readTest6() throws IOException, TachyonException {
    String uniqPath = PathUtils.uniqPath();
    for (int k = MIN_LEN + DELTA; k <= MAX_LEN; k += DELTA) {
      TachyonFile f =
          TachyonFSTestUtils.createByteFile(mTfs, uniqPath + "/file_" + k, k, mWriteTachyon);

      long blockId = mTfs.getInfo(f).getBlockIds().get(0);
      BlockInfo info = TachyonBlockStore.get().getInfo(blockId);
      RemoteBlockInStream is =
          new RemoteBlockInStream(info.getBlockId(), info.getLength(), info.getLocations().get(0)
              .getWorkerAddress());
      byte[] ret = new byte[k / 2];
      int start = 0;
      while (start < k / 2) {
        int read = is.read(ret, 0, (k / 2) - start);
        Assert.assertTrue(BufferUtils.equalIncreasingByteArray(start, read, ret));
        start += read;
      }
      is.close();
      Assert.assertTrue(mTfs.getInfo(f).getInMemoryPercentage() == 100);
    }
  }

  /**
   * Test <code>void read(byte[] b)</code>. Read from underfs.
   */
  @Test
  public void readTest7() throws IOException, TachyonException {
    String uniqPath = PathUtils.uniqPath();
    for (int k = MIN_LEN + DELTA; k <= MAX_LEN; k += DELTA) {
      TachyonFile f =
          TachyonFSTestUtils.createByteFile(mTfs, uniqPath + "/file_" + k, k, mWriteUnderStore);

      FileInStream is = mTfs.getInStream(f, mReadNoCache);
      byte[] ret = new byte[k];
      Assert.assertEquals(k, is.read(ret));
      Assert.assertTrue(BufferUtils.equalIncreasingByteArray(k, ret));
      Assert.assertEquals(-1, is.read(ret));
      is.close();
      Assert.assertFalse(mTfs.getInfo(f).getInMemoryPercentage() == 100);
    }
  }

  /**
   * Test <code>void seek(long pos)</code>. Validate the expected exception for seeking a negative
   * position.
   *
   * @throws IOException
   * @throws TachyonException
   */
  @Test
  public void seekExceptionTest1() throws IOException, TachyonException {
    mThrown.expect(IllegalArgumentException.class);
    mThrown.expectMessage("Seek position is negative: -1");
    String uniqPath = PathUtils.uniqPath();
    for (int k = MIN_LEN; k <= MAX_LEN; k += DELTA) {
      TachyonFile f =
          TachyonFSTestUtils.createByteFile(mTfs, uniqPath + "/file_" + k, k, mWriteUnderStore);

      FileInStream is = mTfs.getInStream(f, mReadNoCache);
      try {
        is.seek(-1);
      } finally {
        is.close();
      }
    }
  }

  /**
   * Test <code>void seek(long pos)</code>. Validate the expected exception for seeking a position
   * that is past block size.
   *
   * @throws IOException
   * @throws TachyonException
   */
  @Test
  public void seekExceptionTest2() throws IOException, TachyonException {
    mThrown.expect(IllegalArgumentException.class);
    mThrown.expectMessage("Seek position is past EOF: 1, fileSize = 0");
    String uniqPath = PathUtils.uniqPath();
    for (int k = MIN_LEN; k <= MAX_LEN; k += DELTA) {
      TachyonFile f =
          TachyonFSTestUtils.createByteFile(mTfs, uniqPath + "/file_" + k, k, mWriteUnderStore);

      FileInStream is = mTfs.getInStream(f, mReadNoCache);
      try {
        is.seek(k + 1);
      } finally {
        is.close();
      }
    }
  }

  /**
   * Test <code>void seek(long pos)</code>.
   *
   * @throws IOException
   * @throws TachyonException
   */
  @Test
  public void seekTest() throws IOException, TachyonException {
    String uniqPath = PathUtils.uniqPath();
    for (int k = MIN_LEN + DELTA; k <= MAX_LEN; k += DELTA) {
      TachyonFile f =
          TachyonFSTestUtils.createByteFile(mTfs, uniqPath + "/file_" + k, k, mWriteUnderStore);

      FileInStream is = mTfs.getInStream(f, mReadNoCache);

      Assert.assertEquals(0, is.read());
      is.seek(k / 3);
      Assert.assertEquals(k / 3, is.read());
      is.seek(k / 2);
      Assert.assertEquals(k / 2, is.read());
      is.seek(k / 4);
      Assert.assertEquals(k / 4, is.read());
      is.close();
    }
  }

  /**
   * Test <code>long skip(long len)</code>.
   */
  @Test
  public void skipTest() throws IOException, TachyonException {
    String uniqPath = PathUtils.uniqPath();
    for (int k = MIN_LEN + DELTA; k <= MAX_LEN; k += DELTA) {
      TachyonFile f =
          TachyonFSTestUtils.createByteFile(mTfs, uniqPath + "/file_" + k, k, mWriteUnderStore);

      FileInStream is = mTfs.getInStream(f, mReadCache);
      Assert.assertEquals(k / 2, is.skip(k / 2));
      Assert.assertEquals(k / 2, is.read());
      is.close();
      Assert.assertFalse(mTfs.getInfo(f).getInMemoryPercentage() == 100);

      if (k >= 3) {
        is = mTfs.getInStream(f, mReadCache);
        int t = k / 3;
        Assert.assertEquals(t, is.skip(t));
        Assert.assertEquals(t, is.read());
        Assert.assertEquals(t, is.skip(t));
        Assert.assertEquals(2 * t + 1, is.read());
        is.close();
        Assert.assertFalse(mTfs.getInfo(f).getInMemoryPercentage() == 100);
      }
    }
  }

  /**
   * Tests that reading a file the whole way through with the STORE ReadType will recache it
   */
  @Test
  public void completeFileReadTriggersRecache() throws IOException, TachyonException {
    String uniqPath = PathUtils.uniqPath();
    int len = 2;
    TachyonFile f =
        TachyonFSTestUtils.createByteFile(mTfs, uniqPath, len, mWriteUnderStore);

    FileInStream is = mTfs.getInStream(f, mReadCache);
    for (int i = 0; i < len; ++ i) {
      Assert.assertEquals(i, is.read());
    }
    is.close();
    Assert.assertTrue(mTfs.getInfo(f).getInMemoryPercentage() == 100);
  }

  /**
   * Tests that not reading a file the whole way through then closing it will cause it to not
   * recache
   */
  @Test
  public void incompleteFileReadCancelsRecache() throws IOException, TachyonException {
    String uniqPath = PathUtils.uniqPath();
    TachyonFile f =
        TachyonFSTestUtils.createByteFile(mTfs, uniqPath, 2, mWriteUnderStore);

    FileInStream is = mTfs.getInStream(f, mReadNoCache);
    Assert.assertEquals(0, is.read());
    is.close();
    Assert.assertFalse(mTfs.getInfo(f).getInMemoryPercentage() == 100);
    is = mTfs.getInStream(f, mReadNoCache);
    is.close();
  }

  /**
   * Tests that reading a file consisting of more than one block from the underfs works
   */
  @Test
  public void readMultiBlockFile() throws IOException, TachyonException {
    String uniqPath = PathUtils.uniqPath();
    int blockSizeByte = 10;
    int numBlocks = 10;
    FileOutStream os = mTfs.getOutStream(new TachyonURI(uniqPath), mWriteUnderStore);
    for (int i = 0; i < numBlocks; i ++) {
      for (int j = 0; j < blockSizeByte; j ++) {
        os.write((byte) (i * blockSizeByte + j));
      }
    }
    os.close();

    TachyonFile f = mTfs.open(new TachyonURI(uniqPath));
    FileInStream is = mTfs.getInStream(f, mReadCache);
    for (int i = 0; i < blockSizeByte * numBlocks; i ++) {
      Assert.assertEquals((byte) i, is.read());
    }
    is.close();
    Assert.assertTrue(mTfs.getInfo(f).getInMemoryPercentage() == 100);
  }

  /**
   * Tests that seeking around a file cached locally works.
   */
  @Test
  public void seekAroundLocalBlock() throws IOException, TachyonException {
    String uniqPath = PathUtils.uniqPath();
    // The number of bytes per remote block read should be set to 100 in the before function
    TachyonFile f = TachyonFSTestUtils.createByteFile(mTfs, uniqPath, 200, mWriteTachyon);
    FileInStream is = mTfs.getInStream(f, mReadNoCache);
    Assert.assertEquals(0, is.read());
    is.seek(199);
    Assert.assertEquals(199, is.read());
    is.seek(99);
    Assert.assertEquals(99, is.read());
    is.close();
  }
}<|MERGE_RESOLUTION|>--- conflicted
+++ resolved
@@ -120,14 +120,9 @@
         new OutStreamOptions.Builder(mTachyonConf).setTachyonStorageType(TachyonStorageType.STORE)
             .setUnderStorageType(UnderStorageType.NO_PERSIST).build();
     mWriteUnderStore =
-<<<<<<< HEAD
-        new ClientOptions.Builder(mTachyonConf).setTachyonStorageType(TachyonStorageType.NO_STORE)
-            .setUnderStorageType(UnderStorageType.SYNC_PERSIST).build();
-=======
         new OutStreamOptions.Builder(mTachyonConf)
             .setTachyonStorageType(TachyonStorageType.NO_STORE)
-            .setUnderStorageType(UnderStorageType.PERSIST).build();
->>>>>>> c31c9ed0
+            .setUnderStorageType(UnderStorageType.SYNC_PERSIST).build();
     mReadCache =
         new InStreamOptions.Builder(mTachyonConf).setTachyonStorageType(TachyonStorageType.STORE)
             .build();
