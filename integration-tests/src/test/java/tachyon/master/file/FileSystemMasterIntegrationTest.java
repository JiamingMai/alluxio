/*
 * Licensed to the University of California, Berkeley under one or more contributor license
 * agreements. See the NOTICE file distributed with this work for additional information regarding
 * copyright ownership. The ASF licenses this file to You under the Apache License, Version 2.0 (the
 * "License"); you may not use this file except in compliance with the License. You may obtain a
 * copy of the License at
 *
 * http://www.apache.org/licenses/LICENSE-2.0
 *
 * Unless required by applicable law or agreed to in writing, software distributed under the License
 * is distributed on an "AS IS" BASIS, WITHOUT WARRANTIES OR CONDITIONS OF ANY KIND, either express
 * or implied. See the License for the specific language governing permissions and limitations under
 * the License.
 */

package tachyon.master.file;

import java.io.IOException;
import java.util.ArrayList;
import java.util.HashSet;
import java.util.List;
import java.util.concurrent.Callable;
import java.util.concurrent.ExecutorService;
import java.util.concurrent.Executors;
import java.util.concurrent.Future;

import org.junit.After;
import org.junit.Assert;
import org.junit.Before;
import org.junit.Rule;
import org.junit.Test;
import org.junit.rules.ExpectedException;

import com.google.common.collect.Lists;
import com.google.common.collect.Sets;

import tachyon.Constants;
import tachyon.LocalTachyonClusterResource;
import tachyon.TachyonURI;
import tachyon.conf.TachyonConf;
import tachyon.exception.ExceptionMessage;
import tachyon.exception.FileAlreadyExistsException;
import tachyon.exception.FileDoesNotExistException;
import tachyon.exception.InvalidPathException;
import tachyon.exception.DirectoryNotEmptyException;
import tachyon.master.MasterContext;
import tachyon.master.MasterTestUtils;
import tachyon.master.block.BlockMaster;
import tachyon.master.file.options.CompleteFileOptions;
import tachyon.master.file.options.CreateOptions;
import tachyon.master.file.options.MkdirOptions;
import tachyon.security.authentication.AuthType;
import tachyon.security.authentication.PlainSaslServer.AuthorizedClientUser;
import tachyon.thrift.FileInfo;
import tachyon.util.CommonUtils;
import tachyon.util.IdUtils;

/**
 * Test behavior of {@link FileSystemMaster}.
 *
 * For example, (concurrently) creating/deleting/renaming files.
 */
public class FileSystemMasterIntegrationTest {
  class ConcurrentCreator implements Callable<Void> {
    private int mDepth;
    private int mConcurrencyDepth;
    private TachyonURI mInitPath;

    ConcurrentCreator(int depth, int concurrencyDepth, TachyonURI initPath) {
      mDepth = depth;
      mConcurrencyDepth = concurrencyDepth;
      mInitPath = initPath;
    }

    @Override
    public Void call() throws Exception {
      setAuthenticateUserforConcurrentOperation(TEST_AUTHENTICATE_USER);
      exec(mDepth, mConcurrencyDepth, mInitPath);
      return null;
    }

    public void exec(int depth, int concurrencyDepth, TachyonURI path) throws Exception {
      if (depth < 1) {
        return;
      } else if (depth == 1) {
        long fileId = mFsMaster.create(path, CreateOptions.defaults());
        Assert.assertEquals(fileId, mFsMaster.getFileId(path));
        // verify the user permission for file
        FileInfo fileInfo = mFsMaster.getFileInfo(fileId);
        Assert.assertEquals(TEST_AUTHENTICATE_USER, fileInfo.getUsername());
        Assert.assertEquals(0644, (short)fileInfo.getPermission());
      } else {
        mFsMaster.mkdir(path, MkdirOptions.defaults());
        long dirId = mFsMaster.getFileId(path);
        Assert.assertNotEquals(-1, dirId);
        FileInfo dirInfo = mFsMaster.getFileInfo(dirId);
        Assert.assertEquals(TEST_AUTHENTICATE_USER,dirInfo.getUsername());
        Assert.assertEquals(0755, (short)dirInfo.getPermission());
      }

      if (concurrencyDepth > 0) {
        ExecutorService executor = Executors.newCachedThreadPool();
        ArrayList<Future<Void>> futures = new ArrayList<Future<Void>>(FILES_PER_NODE);
        for (int i = 0; i < FILES_PER_NODE; i ++) {
          Callable<Void> call = (new ConcurrentCreator(depth - 1, concurrencyDepth - 1,
              path.join(Integer.toString(i))));
          futures.add(executor.submit(call));
        }
        for (Future<Void> f : futures) {
          f.get();
        }
        executor.shutdown();
      } else {
        for (int i = 0; i < FILES_PER_NODE; i ++) {
          exec(depth - 1, concurrencyDepth, path.join(Integer.toString(i)));
        }
      }
    }
  }

  class ConcurrentDeleter implements Callable<Void> {
    private int mDepth;
    private int mConcurrencyDepth;
    private TachyonURI mInitPath;

    ConcurrentDeleter(int depth, int concurrencyDepth, TachyonURI initPath) {
      mDepth = depth;
      mConcurrencyDepth = concurrencyDepth;
      mInitPath = initPath;
    }

    @Override
    public Void call() throws Exception {
      exec(mDepth, mConcurrencyDepth, mInitPath);
      return null;
    }

    private void doDelete(TachyonURI path) throws Exception {
      mFsMaster.deleteFile(mFsMaster.getFileId(path), true);
      Assert.assertEquals(IdUtils.INVALID_FILE_ID, mFsMaster.getFileId(path));
    }

    public void exec(int depth, int concurrencyDepth, TachyonURI path) throws Exception {
      if (depth < 1) {
        return;
      } else if (depth == 1 || (path.hashCode() % 10 == 0)) {
        // Sometimes we want to try deleting a path when we're not all the way down, which is what
        // the second condition is for
        doDelete(path);
      } else {
        if (concurrencyDepth > 0) {
          ExecutorService executor = Executors.newCachedThreadPool();
          ArrayList<Future<Void>> futures = new ArrayList<Future<Void>>(FILES_PER_NODE);
          for (int i = 0; i < FILES_PER_NODE; i ++) {
            Callable<Void> call = (new ConcurrentDeleter(depth - 1, concurrencyDepth - 1,
                path.join(Integer.toString(i))));
            futures.add(executor.submit(call));
          }
          for (Future<Void> f : futures) {
            f.get();
          }
          executor.shutdown();
        } else {
          for (int i = 0; i < FILES_PER_NODE; i ++) {
            exec(depth - 1, concurrencyDepth, path.join(Integer.toString(i)));
          }
        }
        doDelete(path);
      }
    }
  }

  class ConcurrentRenamer implements Callable<Void> {
    private int mDepth;
    private int mConcurrencyDepth;
    private TachyonURI mRootPath;
    private TachyonURI mRootPath2;
    private TachyonURI mInitPath;

    ConcurrentRenamer(int depth, int concurrencyDepth, TachyonURI rootPath, TachyonURI rootPath2,
        TachyonURI initPath) {
      mDepth = depth;
      mConcurrencyDepth = concurrencyDepth;
      mRootPath = rootPath;
      mRootPath2 = rootPath2;
      mInitPath = initPath;
    }

    @Override
    public Void call() throws Exception {
      setAuthenticateUserforConcurrentOperation(TEST_AUTHENTICATE_USER);
      exec(mDepth, mConcurrencyDepth, mInitPath);
      return null;
    }

    public void exec(int depth, int concurrencyDepth, TachyonURI path) throws Exception {
      if (depth < 1) {
        return;
      } else if (depth == 1 || (depth < mDepth && path.hashCode() % 10 < 3)) {
        // Sometimes we want to try renaming a path when we're not all the way down, which is what
        // the second condition is for. We have to create the path in the destination up till what
        // we're renaming. This might already exist, so createFile could throw a
        // FileAlreadyExistsException, which we silently handle.
        TachyonURI srcPath = mRootPath.join(path);
        TachyonURI dstPath = mRootPath2.join(path);
        long fileId = mFsMaster.getFileId(srcPath);
        try {
          MkdirOptions options =
              new MkdirOptions.Builder(MasterContext.getConf()).setRecursive(true).build();
          mFsMaster.mkdir(dstPath.getParent(), options);
        } catch (FileAlreadyExistsException e) {
          // This is an acceptable exception to get, since we don't know if the parent has been
          // created yet by another thread.
        } catch (InvalidPathException e) {
          // This could happen if we are renaming something that's a child of the root.
        }
        mFsMaster.rename(fileId, dstPath);
        Assert.assertEquals(fileId, mFsMaster.getFileId(dstPath));
      } else if (concurrencyDepth > 0) {
        ExecutorService executor = Executors.newCachedThreadPool();
        ArrayList<Future<Void>> futures = new ArrayList<Future<Void>>(FILES_PER_NODE);
        for (int i = 0; i < FILES_PER_NODE; i ++) {
          Callable<Void> call = (new ConcurrentRenamer(depth - 1, concurrencyDepth - 1, mRootPath,
              mRootPath2, path.join(Integer.toString(i))));
          futures.add(executor.submit(call));
        }
        for (Future<Void> f : futures) {
          f.get();
        }
        executor.shutdown();
      } else {
        for (int i = 0; i < FILES_PER_NODE; i ++) {
          exec(depth - 1, concurrencyDepth, path.join(Integer.toString(i)));
        }
      }
    }
  }

  private static final int DEPTH = 6;
  private static final int FILES_PER_NODE = 4;
  private static final int CONCURRENCY_DEPTH = 3;
  private static final TachyonURI ROOT_PATH = new TachyonURI("/root");
  private static final TachyonURI ROOT_PATH2 = new TachyonURI("/root2");
  // Modify current time so that implementations can't accidentally pass unit tests by ignoring
  // this specified time and always using System.currentTimeMillis()
  private static final long TEST_CURRENT_TIME = 300;

  private static final String TEST_AUTHENTICATE_USER = "test-user";

  private ExecutorService mExecutorService = null;
  @Rule
  public LocalTachyonClusterResource mLocalTachyonClusterResource =
      new LocalTachyonClusterResource(1000, 1000, Constants.GB);
  private TachyonConf mMasterTachyonConf;
  private FileSystemMaster mFsMaster;

  @Rule
  public ExpectedException mThrown = ExpectedException.none();

  @After
  public final void after() throws Exception {
    mExecutorService.shutdown();
  }

  @Before
  public final void before() throws Exception {
<<<<<<< HEAD
    mLocalTachyonCluster = new LocalTachyonCluster(1000, 1000, Constants.GB);
    // enable simple authentication
    TachyonConf conf = mLocalTachyonCluster.newTestConf();
    conf.set(Constants.SECURITY_AUTHENTICATION_TYPE, AuthType.SIMPLE.getAuthName());
    // mock the authentication user f
    setAuthenticateUserforConcurrentOperation(TEST_AUTHENTICATE_USER);

    mLocalTachyonCluster.start(conf);
=======
>>>>>>> f358b447
    mExecutorService = Executors.newFixedThreadPool(2);
    mFsMaster =
        mLocalTachyonClusterResource.get().getMaster().getInternalMaster().getFileSystemMaster();
    mMasterTachyonConf = mLocalTachyonClusterResource.get().getMasterTachyonConf();
  }

  @Test
  public void clientFileInfoDirectoryTest() throws Exception {
    TachyonURI path = new TachyonURI("/testFolder");
    mFsMaster.mkdir(path, MkdirOptions.defaults());
    long fileId = mFsMaster.getFileId(path);
    FileInfo fileInfo = mFsMaster.getFileInfo(fileId);
    Assert.assertEquals("testFolder", fileInfo.getName());
    Assert.assertEquals(1, fileInfo.getFileId());
    Assert.assertEquals(0, fileInfo.getLength());
    Assert.assertFalse(fileInfo.isCacheable);
    Assert.assertTrue(fileInfo.isCompleted);
    Assert.assertTrue(fileInfo.isFolder);
    Assert.assertFalse(fileInfo.isPersisted);
    Assert.assertFalse(fileInfo.isPinned);
    Assert.assertEquals(TEST_AUTHENTICATE_USER, fileInfo.getUsername());
    Assert.assertEquals(0755, (short)fileInfo.getPermission());
  }

  @Test
  public void clientFileInfoEmptyFileTest() throws Exception {
    long fileId = mFsMaster.create(new TachyonURI("/testFile"), CreateOptions.defaults());
    FileInfo fileInfo = mFsMaster.getFileInfo(fileId);
    Assert.assertEquals("testFile", fileInfo.getName());
    Assert.assertEquals(fileId, fileInfo.getFileId());
    Assert.assertEquals(0, fileInfo.getLength());
    Assert.assertTrue(fileInfo.isCacheable);
    Assert.assertFalse(fileInfo.isCompleted);
    Assert.assertFalse(fileInfo.isFolder);
    Assert.assertFalse(fileInfo.isPersisted);
    Assert.assertFalse(fileInfo.isPinned);
    Assert.assertEquals(Constants.NO_TTL, fileInfo.ttl);
    Assert.assertEquals(TEST_AUTHENTICATE_USER, fileInfo.getUsername());
    Assert.assertEquals(0644, (short)fileInfo.getPermission());
  }

  private FileSystemMaster createFileSystemMasterFromJournal() throws IOException {
    return MasterTestUtils.createFileSystemMasterFromJournal(mMasterTachyonConf);
  }

  // TODO(calvin): This test currently relies on the fact the HDFS client is a cached instance to
  // avoid invalid lease exception. This should be fixed.
  @Test
  public void concurrentCreateJournalTest() throws Exception {
    // Makes sure the file id's are the same between a master info and the journal it creates
    for (int i = 0; i < 5; i ++) {
      ConcurrentCreator concurrentCreator =
          new ConcurrentCreator(DEPTH, CONCURRENCY_DEPTH, ROOT_PATH);
      concurrentCreator.call();

      FileSystemMaster fsMaster = createFileSystemMasterFromJournal();
      for (FileInfo info : mFsMaster.getFileInfoList(mFsMaster.getFileId(new TachyonURI("/")))) {
        TachyonURI path = new TachyonURI(info.getPath());
        Assert.assertEquals(mFsMaster.getFileId(path), fsMaster.getFileId(path));
      }
      after();
      before();
    }
  }

  @Test
  public void concurrentCreateTest() throws Exception {
    ConcurrentCreator concurrentCreator =
        new ConcurrentCreator(DEPTH, CONCURRENCY_DEPTH, ROOT_PATH);
    concurrentCreator.call();
  }

  @Test
  public void concurrentDeleteTest() throws Exception {
    ConcurrentCreator concurrentCreator =
        new ConcurrentCreator(DEPTH, CONCURRENCY_DEPTH, ROOT_PATH);
    concurrentCreator.call();

    ConcurrentDeleter concurrentDeleter =
        new ConcurrentDeleter(DEPTH, CONCURRENCY_DEPTH, ROOT_PATH);
    concurrentDeleter.call();

    Assert.assertEquals(0,
        mFsMaster.getFileInfoList(mFsMaster.getFileId(new TachyonURI("/"))).size());
  }

  @Test
  public void concurrentRenameTest() throws Exception {
    ConcurrentCreator concurrentCreator =
        new ConcurrentCreator(DEPTH, CONCURRENCY_DEPTH, ROOT_PATH);
    concurrentCreator.call();

    int numFiles = mFsMaster.getFileInfoList(mFsMaster.getFileId(ROOT_PATH)).size();

    ConcurrentRenamer concurrentRenamer = new ConcurrentRenamer(DEPTH, CONCURRENCY_DEPTH, ROOT_PATH,
        ROOT_PATH2, TachyonURI.EMPTY_URI);
    concurrentRenamer.call();

    Assert.assertEquals(numFiles,
        mFsMaster.getFileInfoList(mFsMaster.getFileId(ROOT_PATH2)).size());
  }

  @Test
  public void createAlreadyExistFileTest() throws Exception {
    mThrown.expect(FileAlreadyExistsException.class);
    mFsMaster.create(new TachyonURI("/testFile"), CreateOptions.defaults());
    mFsMaster.mkdir(new TachyonURI("/testFile"), MkdirOptions.defaults());
  }

  @Test
  public void createDirectoryTest() throws Exception {
    mFsMaster.mkdir(new TachyonURI("/testFolder"), MkdirOptions.defaults());
    FileInfo fileInfo = mFsMaster.getFileInfo(mFsMaster.getFileId(new TachyonURI("/testFolder")));
    Assert.assertTrue(fileInfo.isFolder);
    Assert.assertEquals(TEST_AUTHENTICATE_USER, fileInfo.getUsername());
    Assert.assertEquals(0755, (short)fileInfo.getPermission());
  }

  @Test
  public void createFileInvalidPathTest() throws Exception {
    mThrown.expect(InvalidPathException.class);
    mFsMaster.create(new TachyonURI("testFile"), CreateOptions.defaults());
  }

  @Test
  public void createFileInvalidPathTest2() throws Exception {
    mThrown.expect(FileAlreadyExistsException.class);
    mFsMaster.create(new TachyonURI("/"), CreateOptions.defaults());
  }

  @Test
  public void createFileInvalidPathTest3() throws Exception {
    mThrown.expect(InvalidPathException.class);
    mFsMaster.create(new TachyonURI("/testFile1"), CreateOptions.defaults());
    mFsMaster.create(new TachyonURI("/testFile1/testFile2"), CreateOptions.defaults());
  }

  @Test
  public void createFilePerfTest() throws Exception {
    for (int k = 0; k < 200; k ++) {
      MkdirOptions options =
          new MkdirOptions.Builder(MasterContext.getConf()).setRecursive(true).build();
      mFsMaster.mkdir(
          new TachyonURI("/testFile").join(Constants.MASTER_COLUMN_FILE_PREFIX + k).join("0"),
          options);
    }
    for (int k = 0; k < 200; k ++) {
      mFsMaster.getFileInfo(mFsMaster.getFileId(
          new TachyonURI("/testFile").join(Constants.MASTER_COLUMN_FILE_PREFIX + k).join("0")));
    }
  }

  @Test
  public void createFileTest() throws Exception {
    mFsMaster.create(new TachyonURI("/testFile"), CreateOptions.defaults());
    FileInfo fileInfo = mFsMaster.getFileInfo(mFsMaster.getFileId(new TachyonURI("/testFile")));
    Assert.assertFalse(fileInfo.isFolder);
    Assert.assertEquals(TEST_AUTHENTICATE_USER, fileInfo.getUsername());
    Assert.assertEquals(0644, (short)fileInfo.getPermission());
  }

  @Test
  public void deleteDirectoryWithDirectoriesTest() throws Exception {
    mFsMaster.mkdir(new TachyonURI("/testFolder"), MkdirOptions.defaults());
    mFsMaster.mkdir(new TachyonURI("/testFolder/testFolder2"), MkdirOptions.defaults());
    long fileId =
        mFsMaster.create(new TachyonURI("/testFolder/testFile"), CreateOptions.defaults());
    long fileId2 = mFsMaster.create(new TachyonURI("/testFolder/testFolder2/testFile2"),
        CreateOptions.defaults());
    Assert.assertEquals(1, mFsMaster.getFileId(new TachyonURI("/testFolder")));
    Assert.assertEquals(2, mFsMaster.getFileId(new TachyonURI("/testFolder/testFolder2")));
    Assert.assertEquals(fileId, mFsMaster.getFileId(new TachyonURI("/testFolder/testFile")));
    Assert.assertEquals(fileId2,
        mFsMaster.getFileId(new TachyonURI("/testFolder/testFolder2/testFile2")));
    Assert.assertTrue(mFsMaster.deleteFile(1, true));
    Assert.assertEquals(IdUtils.INVALID_FILE_ID,
        mFsMaster.getFileId(new TachyonURI("/testFolder/testFolder2/testFile2")));
  }

  @Test
  public void deleteDirectoryWithDirectoriesTest2() throws Exception {
    mFsMaster.mkdir(new TachyonURI("/testFolder"), MkdirOptions.defaults());
    mFsMaster.mkdir(new TachyonURI("/testFolder/testFolder2"), MkdirOptions.defaults());
    long fileId =
        mFsMaster.create(new TachyonURI("/testFolder/testFile"), CreateOptions.defaults());
    long fileId2 = mFsMaster.create(new TachyonURI("/testFolder/testFolder2/testFile2"),
        CreateOptions.defaults());
    Assert.assertEquals(1, mFsMaster.getFileId(new TachyonURI("/testFolder")));
    Assert.assertEquals(2, mFsMaster.getFileId(new TachyonURI("/testFolder/testFolder2")));
    Assert.assertEquals(fileId, mFsMaster.getFileId(new TachyonURI("/testFolder/testFile")));
    Assert.assertEquals(fileId2,
        mFsMaster.getFileId(new TachyonURI("/testFolder/testFolder2/testFile2")));
    try {
      mFsMaster.deleteFile(2, false);
      Assert.fail("Deleting a nonempty directory nonrecursively should fail");
    } catch (DirectoryNotEmptyException e) {
      Assert.assertEquals(
          ExceptionMessage.DELETE_NONEMPTY_DIRECTORY_NONRECURSIVE.getMessage("testFolder2"),
          e.getMessage());
    }
    Assert.assertEquals(1, mFsMaster.getFileId(new TachyonURI("/testFolder")));
    Assert.assertEquals(2, mFsMaster.getFileId(new TachyonURI("/testFolder/testFolder2")));
    Assert.assertEquals(fileId, mFsMaster.getFileId(new TachyonURI("/testFolder/testFile")));
    Assert.assertEquals(fileId2,
        mFsMaster.getFileId(new TachyonURI("/testFolder/testFolder2/testFile2")));
  }

  @Test
  public void deleteDirectoryWithFilesTest() throws Exception {
    mFsMaster.mkdir(new TachyonURI("/testFolder"), MkdirOptions.defaults());
    long fileId =
        mFsMaster.create(new TachyonURI("/testFolder/testFile"), CreateOptions.defaults());
    Assert.assertEquals(1, mFsMaster.getFileId(new TachyonURI("/testFolder")));
    Assert.assertEquals(fileId, mFsMaster.getFileId(new TachyonURI("/testFolder/testFile")));
    Assert.assertTrue(mFsMaster.deleteFile(1, true));
    Assert.assertEquals(IdUtils.INVALID_FILE_ID,
        mFsMaster.getFileId(new TachyonURI("/testFolder")));
  }

  @Test
  public void deleteDirectoryWithFilesTest2() throws Exception {
    mFsMaster.mkdir(new TachyonURI("/testFolder"), MkdirOptions.defaults());
    long fileId =
        mFsMaster.create(new TachyonURI("/testFolder/testFile"), CreateOptions.defaults());
    Assert.assertEquals(1, mFsMaster.getFileId(new TachyonURI("/testFolder")));
    Assert.assertEquals(fileId, mFsMaster.getFileId(new TachyonURI("/testFolder/testFile")));
    try {
      mFsMaster.deleteFile(1, false);
      Assert.fail("Deleting a nonempty directory nonrecursively should fail");
    } catch (DirectoryNotEmptyException e) {
      Assert.assertEquals(
          ExceptionMessage.DELETE_NONEMPTY_DIRECTORY_NONRECURSIVE.getMessage("testFolder"),
          e.getMessage());
    }
    Assert.assertEquals(1, mFsMaster.getFileId(new TachyonURI("/testFolder")));
    Assert.assertEquals(fileId, mFsMaster.getFileId(new TachyonURI("/testFolder/testFile")));
  }

  @Test
  public void deleteEmptyDirectoryTest() throws Exception {
    mFsMaster.mkdir(new TachyonURI("/testFolder"), MkdirOptions.defaults());
    Assert.assertEquals(1, mFsMaster.getFileId(new TachyonURI("/testFolder")));
    Assert.assertTrue(mFsMaster.deleteFile(1, true));
    Assert.assertEquals(IdUtils.INVALID_FILE_ID,
        mFsMaster.getFileId(new TachyonURI("/testFolder")));
  }

  @Test
  public void deleteFileTest() throws Exception {
    long fileId = mFsMaster.create(new TachyonURI("/testFile"), CreateOptions.defaults());
    Assert.assertEquals(fileId, mFsMaster.getFileId(new TachyonURI("/testFile")));
    Assert.assertTrue(mFsMaster.deleteFile(fileId, true));
    Assert.assertEquals(IdUtils.INVALID_FILE_ID, mFsMaster.getFileId(new TachyonURI("/testFile")));
  }

  @Test
  public void deleteRootTest() throws Exception {
    long rootId = mFsMaster.getFileId(new TachyonURI("/"));
    Assert.assertFalse(mFsMaster.deleteFile(rootId, true));
    Assert.assertFalse(mFsMaster.deleteFile(rootId, false));
  }

  @Test
  public void getCapacityBytesTest() {
    BlockMaster blockMaster =
        mLocalTachyonClusterResource.get().getMaster().getInternalMaster().getBlockMaster();
    Assert.assertEquals(1000, blockMaster.getCapacityBytes());
  }

  @Test
  public void lastModificationTimeCompleteFileTest() throws Exception {
    long fileId = mFsMaster.create(new TachyonURI("/testFile"), CreateOptions.defaults());
    long opTimeMs = TEST_CURRENT_TIME;
    mFsMaster.completeFileInternal(Lists.<Long>newArrayList(), fileId, 0, opTimeMs);
    FileInfo fileInfo = mFsMaster.getFileInfo(fileId);
    Assert.assertEquals(opTimeMs, fileInfo.lastModificationTimeMs);
  }

  @Test
  public void lastModificationTimeCreateFileTest() throws Exception {
    mFsMaster.mkdir(new TachyonURI("/testFolder"), MkdirOptions.defaults());
    long opTimeMs = TEST_CURRENT_TIME;
    CreateOptions options =
        new CreateOptions.Builder(MasterContext.getConf()).setOperationTimeMs(opTimeMs).build();
    mFsMaster.createInternal(new TachyonURI("/testFolder/testFile"), options);
    FileInfo folderInfo = mFsMaster.getFileInfo(mFsMaster.getFileId(new TachyonURI("/testFolder")));
    Assert.assertEquals(opTimeMs, folderInfo.lastModificationTimeMs);
  }

  @Test
  public void lastModificationTimeDeleteTest() throws Exception {
    mFsMaster.mkdir(new TachyonURI("/testFolder"), MkdirOptions.defaults());
    long fileId =
        mFsMaster.create(new TachyonURI("/testFolder/testFile"), CreateOptions.defaults());
    long folderId = mFsMaster.getFileId(new TachyonURI("/testFolder"));
    Assert.assertEquals(1, folderId);
    Assert.assertEquals(fileId, mFsMaster.getFileId(new TachyonURI("/testFolder/testFile")));
    long opTimeMs = TEST_CURRENT_TIME;
    Assert.assertTrue(mFsMaster.deleteFileInternal(fileId, true, true, opTimeMs));
    FileInfo folderInfo = mFsMaster.getFileInfo(folderId);
    Assert.assertEquals(opTimeMs, folderInfo.lastModificationTimeMs);
  }

  @Test
  public void lastModificationTimeRenameTest() throws Exception {
    mFsMaster.mkdir(new TachyonURI("/testFolder"), MkdirOptions.defaults());
    long fileId =
        mFsMaster.create(new TachyonURI("/testFolder/testFile1"), CreateOptions.defaults());
    long opTimeMs = TEST_CURRENT_TIME;
    mFsMaster.renameInternal(fileId, new TachyonURI("/testFolder/testFile2"), true, opTimeMs);
    FileInfo folderInfo = mFsMaster.getFileInfo(mFsMaster.getFileId(new TachyonURI("/testFolder")));
    Assert.assertEquals(opTimeMs, folderInfo.lastModificationTimeMs);
  }

  @Test
  public void listFilesTest() throws Exception {
    CreateOptions options =
        new CreateOptions.Builder(MasterContext.getConf()).setBlockSizeBytes(64).build();

    HashSet<Long> ids = new HashSet<Long>();
    HashSet<Long> dirIds = new HashSet<Long>();
    for (int i = 0; i < 10; i ++) {
      TachyonURI dir = new TachyonURI("/i" + i);
      mFsMaster.mkdir(dir, MkdirOptions.defaults());
      dirIds.add(mFsMaster.getFileId(dir));
      for (int j = 0; j < 10; j ++) {
        ids.add(mFsMaster.create(dir.join("j" + j), options));
      }
    }
    HashSet<Long> listedIds = Sets.newHashSet();
    HashSet<Long> listedDirIds = Sets.newHashSet();
    List<FileInfo> infoList = mFsMaster.getFileInfoList(mFsMaster.getFileId(new TachyonURI("/")));
    for (FileInfo info : infoList) {
      long id = info.getFileId();
      listedDirIds.add(id);
      for (FileInfo fileInfo : mFsMaster.getFileInfoList(id)) {
        listedIds.add(fileInfo.getFileId());
      }
    }
    Assert.assertEquals(ids, listedIds);
    Assert.assertEquals(dirIds, listedDirIds);
  }

  @Test
  public void lsTest() throws Exception {
    CreateOptions options =
        new CreateOptions.Builder(MasterContext.getConf()).setBlockSizeBytes(64).build();

    for (int i = 0; i < 10; i ++) {
      mFsMaster.mkdir(new TachyonURI("/i" + i), MkdirOptions.defaults());
      for (int j = 0; j < 10; j ++) {
        mFsMaster.create(new TachyonURI("/i" + i + "/j" + j), options);
      }
    }

    Assert.assertEquals(1,
        mFsMaster.getFileInfoList(mFsMaster.getFileId(new TachyonURI("/i0/j0"))).size());
    for (int i = 0; i < 10; i ++) {
      Assert.assertEquals(10,
          mFsMaster.getFileInfoList(mFsMaster.getFileId(new TachyonURI("/i" + i))).size());
    }
    Assert.assertEquals(10,
        mFsMaster.getFileInfoList(mFsMaster.getFileId(new TachyonURI("/"))).size());
  }

  @Test
  public void notFileCompletionTest() throws Exception {
    mThrown.expect(FileDoesNotExistException.class);
    mFsMaster.mkdir(new TachyonURI("/testFile"), MkdirOptions.defaults());
    CompleteFileOptions options = CompleteFileOptions.defaults();
    mFsMaster.completeFile(mFsMaster.getFileId(new TachyonURI("/testFile")), options);
  }

  @Test
  public void renameExistingDstTest() throws Exception {
    mFsMaster.create(new TachyonURI("/testFile1"), CreateOptions.defaults());
    mFsMaster.create(new TachyonURI("/testFile2"), CreateOptions.defaults());
    Assert.assertFalse(mFsMaster.rename(mFsMaster.getFileId(new TachyonURI("/testFile1")),
        new TachyonURI("/testFile2")));
  }

  @Test
  public void renameNonexistentTest() throws Exception {
    mFsMaster.create(new TachyonURI("/testFile1"), CreateOptions.defaults());
    Assert.assertEquals(IdUtils.INVALID_FILE_ID, mFsMaster.getFileId(new TachyonURI("/testFile2")));
  }

  @Test
  public void renameToDeeper() throws Exception {
    CreateOptions createOptions =
        new CreateOptions.Builder(MasterContext.getConf()).setRecursive(true).build();
    MkdirOptions mkdirOptions =
        new MkdirOptions.Builder(MasterContext.getConf()).setRecursive(true).build();
    mThrown.expect(InvalidPathException.class);
    mFsMaster.mkdir(new TachyonURI("/testDir1/testDir2"), mkdirOptions);
    mFsMaster.create(new TachyonURI("/testDir1/testDir2/testDir3/testFile3"), createOptions);
    mFsMaster.rename(mFsMaster.getFileId(new TachyonURI("/testDir1/testDir2")),
        new TachyonURI("/testDir1/testDir2/testDir3/testDir4"));
  }

  @Test
  public void ttlCreateFileTest() throws Exception {
    mFsMaster.mkdir(new TachyonURI("/testFolder"), MkdirOptions.defaults());
    long ttl = 100;
    CreateOptions options = new CreateOptions.Builder(MasterContext.getConf()).setTTL(ttl).build();
    mFsMaster.createInternal(new TachyonURI("/testFolder/testFile"), options);
    FileInfo folderInfo =
        mFsMaster.getFileInfo(mFsMaster.getFileId(new TachyonURI("/testFolder/testFile")));
    Assert.assertEquals(ttl, folderInfo.ttl);
  }

  @Test
  public void ttlExpiredCreateFileTest() throws Exception {
    mFsMaster.mkdir(new TachyonURI("/testFolder"), MkdirOptions.defaults());
    long ttl = 1;
    CreateOptions options = new CreateOptions.Builder(MasterContext.getConf()).setTTL(ttl).build();
    long fileId = mFsMaster.create(new TachyonURI("/testFolder/testFile1"), options);
    FileInfo folderInfo =
        mFsMaster.getFileInfo(mFsMaster.getFileId(new TachyonURI("/testFolder/testFile1")));
    Assert.assertEquals(fileId, folderInfo.fileId);
    Assert.assertEquals(ttl, folderInfo.ttl);
    CommonUtils.sleepMs(5000);
    mThrown.expect(FileDoesNotExistException.class);
    mFsMaster.getFileInfo(fileId);
  }

  @Test
  public void ttlRenameTest() throws Exception {
    mFsMaster.mkdir(new TachyonURI("/testFolder"), MkdirOptions.defaults());
    long ttl = 1;
    CreateOptions options = new CreateOptions.Builder(MasterContext.getConf()).setTTL(ttl).build();
    long fileId = mFsMaster.create(new TachyonURI("/testFolder/testFile1"), options);
    mFsMaster.renameInternal(fileId, new TachyonURI("/testFolder/testFile2"), true,
        TEST_CURRENT_TIME);
    FileInfo folderInfo =
        mFsMaster.getFileInfo(mFsMaster.getFileId(new TachyonURI("/testFolder/testFile2")));
    Assert.assertEquals(ttl, folderInfo.ttl);
  }

  private void setAuthenticateUserforConcurrentOperation(String username) {
    /**
     * The authenticate user is gotten from the current thread local,
     * if MasterInfo starts a concurrent thread to do some operation,
     * AuthorizedClientUser will return null. So setAuthenticateUserforConcurrentOperation
     * should be called in the Callable.call for testing
     */
    AuthorizedClientUser.set(username);
  }

  // TODO(gene): Journal format has changed, maybe add Version to the format and add this test back
  // or remove this test when we have better tests against journal checkpoint.
  // @Test
  // public void writeImageTest() throws IOException {
  // // initialize the MasterInfo
  // Journal journal =
  // new Journal(mLocalTachyonCluster.getTachyonHome() + "journal/", "image.data", "log.data",
  // mMasterTachyonConf);
  // Journal
  // MasterInfo info =
  // new MasterInfo(new InetSocketAddress(9999), journal, mExecutorService, mMasterTachyonConf);

  // // create the output streams
  // ByteArrayOutputStream os = new ByteArrayOutputStream();
  // DataOutputStream dos = new DataOutputStream(os);
  // ObjectMapper mapper = JsonObject.createObjectMapper();
  // ObjectWriter writer = mapper.writer();
  // ImageElement version = null;
  // ImageElement checkpoint = null;

  // // write the image
  // info.writeImage(writer, dos);

  // // parse the written bytes and look for the Checkpoint and Version ImageElements
  // String[] splits = new String(os.toByteArray()).split("\n");
  // for (String split : splits) {
  // byte[] bytes = split.getBytes();
  // JsonParser parser = mapper.getFactory().createParser(bytes);
  // ImageElement ele = parser.readValueAs(ImageElement.class);

  // if (ele.mType.equals(ImageElementType.Checkpoint)) {
  // checkpoint = ele;
  // }

  // if (ele.mType.equals(ImageElementType.Version)) {
  // version = ele;
  // }
  // }

  // // test the elements
  // Assert.assertNotNull(checkpoint);
  // Assert.assertEquals(checkpoint.mType, ImageElementType.Checkpoint);
  // Assert.assertEquals(Constants.JOURNAL_VERSION, version.getInt("version").intValue());
  // Assert.assertEquals(1, checkpoint.getInt("inodeCounter").intValue());
  // Assert.assertEquals(0, checkpoint.getInt("editTransactionCounter").intValue());
  // Assert.assertEquals(0, checkpoint.getInt("dependencyCounter").intValue());
  // }
}<|MERGE_RESOLUTION|>--- conflicted
+++ resolved
@@ -250,7 +250,8 @@
   private ExecutorService mExecutorService = null;
   @Rule
   public LocalTachyonClusterResource mLocalTachyonClusterResource =
-      new LocalTachyonClusterResource(1000, 1000, Constants.GB);
+      new LocalTachyonClusterResource(1000, 1000, Constants.GB,
+          Constants.SECURITY_AUTHENTICATION_TYPE, AuthType.SIMPLE.getAuthName());
   private TachyonConf mMasterTachyonConf;
   private FileSystemMaster mFsMaster;
 
@@ -264,17 +265,9 @@
 
   @Before
   public final void before() throws Exception {
-<<<<<<< HEAD
-    mLocalTachyonCluster = new LocalTachyonCluster(1000, 1000, Constants.GB);
-    // enable simple authentication
-    TachyonConf conf = mLocalTachyonCluster.newTestConf();
-    conf.set(Constants.SECURITY_AUTHENTICATION_TYPE, AuthType.SIMPLE.getAuthName());
     // mock the authentication user f
     setAuthenticateUserforConcurrentOperation(TEST_AUTHENTICATE_USER);
 
-    mLocalTachyonCluster.start(conf);
-=======
->>>>>>> f358b447
     mExecutorService = Executors.newFixedThreadPool(2);
     mFsMaster =
         mLocalTachyonClusterResource.get().getMaster().getInternalMaster().getFileSystemMaster();
