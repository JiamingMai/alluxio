--- conflicted
+++ resolved
@@ -299,11 +299,7 @@
   for thriftSrcPath in ${thriftSrcPaths[@]}; do
     rm -rf "${thriftSrcPath}/main/java/tachyon/thrift"
     for srcFile in $(ls "${thriftSrcPath}/thrift"); do
-<<<<<<< HEAD
-      thrift -I "${bin}/../common/src/thrift" --gen java:private-members -out "${thriftSrcPath}/main/java/." "${thriftSrcPath}/thrift/${srcFile}"
-=======
       thrift -I "${BIN}/../common/src/thrift" --gen java -out "${thriftSrcPath}/main/java/." "${thriftSrcPath}/thrift/${srcFile}"
->>>>>>> 5ccd2ada
     done
   done
   exit 0
