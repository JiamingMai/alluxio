/*
 * Licensed to the University of California, Berkeley under one or more contributor license
 * agreements. See the NOTICE file distributed with this work for additional information regarding
 * copyright ownership. The ASF licenses this file to You under the Apache License, Version 2.0 (the
 * "License"); you may not use this file except in compliance with the License. You may obtain a
 * copy of the License at
 *
 * http://www.apache.org/licenses/LICENSE-2.0
 *
 * Unless required by applicable law or agreed to in writing, software distributed under the License
 * is distributed on an "AS IS" BASIS, WITHOUT WARRANTIES OR CONDITIONS OF ANY KIND, either express
 * or implied. See the License for the specific language governing permissions and limitations under
 * the License.
 */
package tachyon.master;

import java.io.File;
import java.io.IOException;
import java.net.InetSocketAddress;

import tachyon.Constants;
import tachyon.UnderFileSystem;
import tachyon.client.TachyonFS;
import tachyon.conf.TachyonConf;
import tachyon.thrift.NetAddress;
import tachyon.util.CommonUtils;
import tachyon.util.NetworkUtils;
import tachyon.worker.TachyonWorker;

/**
 * Local Tachyon cluster for unit tests.
 */
public final class LocalTachyonCluster {
  public static void main(String[] args) throws Exception {
    LocalTachyonCluster cluster = new LocalTachyonCluster(100, 8 * Constants.MB, Constants.GB);
    cluster.start();
    CommonUtils.sleepMs(null, Constants.SECOND_MS);
    cluster.stop();
    CommonUtils.sleepMs(null, Constants.SECOND_MS);

    cluster = new LocalTachyonCluster(100, 8 * Constants.MB, Constants.GB);
    cluster.start();
    CommonUtils.sleepMs(null, Constants.SECOND_MS);
    cluster.stop();
    CommonUtils.sleepMs(null, Constants.SECOND_MS);
  }

  private TachyonWorker mWorker = null;

<<<<<<< HEAD
  private long mWorkerCapacityBytes;
  private int mUserBlockSize;
  private int mQuotaUnitBytes;

=======
  private final long mWorkerMemCapacityBytes;
>>>>>>> 0462fb35
  private String mTachyonHome;

  private String mWorkerDataFolder;

  private Thread mWorkerThread = null;
  private String mLocalhostName = null;

  private LocalTachyonMaster mMaster;

<<<<<<< HEAD
  private TachyonConf mMasterConf;

  private TachyonConf mWorkerConf;

  public LocalTachyonCluster(long workerCapacityBytes, int quotaUnitBytes, int userBlockSize) {
    mWorkerCapacityBytes = workerCapacityBytes;
    mQuotaUnitBytes = quotaUnitBytes;
    mUserBlockSize = userBlockSize;
=======
  public LocalTachyonCluster(long workerMemCapacityBytes) {
    mWorkerMemCapacityBytes = workerMemCapacityBytes;
>>>>>>> 0462fb35
  }

  public TachyonFS getClient() throws IOException {
    return mMaster.getClient();
  }

  public String getEditLogPath() {
    return mMaster.getEditLogPath();
  }

  public String getImagePath() {
    return mMaster.getImagePath();
  }

  public TachyonConf getMasterTachyonConf() {
    return mMasterConf;
  }

  public InetSocketAddress getMasterAddress() {
    return new InetSocketAddress(mLocalhostName, getMasterPort());
  }

  public String getMasterHostname() {
    return mLocalhostName;
  }

  public MasterInfo getMasterInfo() {
    return mMaster.getMasterInfo();
  }

  public String getMasterUri() {
    return mMaster.getUri();
  }

  public int getMasterPort() {
    return mMaster.getMetaPort();
  }

  public String getTachyonHome() {
    return mTachyonHome;
  }

  public String getTempFolderInUnderFs() {
    return mMasterConf.get(Constants.UNDERFS_ADDRESS, "/underfs");
  }

  public TachyonWorker getWorker() {
    return mWorker;
  }

  public TachyonConf getWorkerTachyonConf() {
    return mWorkerConf;
  }

  public NetAddress getWorkerAddress() {
    return new NetAddress(mLocalhostName, getWorkerPort(), getWorkerDataPort());
  }

  public String getWorkerDataFolder() {
    return mWorkerDataFolder;
  }

  public int getWorkerPort() {
    return mWorker.getMetaPort();
  }

  public int getWorkerDataPort() {
    return mWorker.getDataPort();
  }

  private void deleteDir(String path) throws IOException {
    UnderFileSystem ufs = UnderFileSystem.get(path, getMasterTachyonConf());

    if (ufs.exists(path) && !ufs.delete(path, true)) {
      throw new IOException("Folder " + path + " already exists but can not be deleted.");
    }
  }

  private void mkdir(String path) throws IOException {
    UnderFileSystem ufs = UnderFileSystem.get(path, getMasterTachyonConf());

    if (ufs.exists(path)) {
      ufs.delete(path, true);
    }
    if (!ufs.mkdirs(path, true)) {
      throw new IOException("Failed to make folder: " + path);
    }
  }

  public void start() throws IOException {
    int maxLevel = 1;
    mTachyonHome =
        File.createTempFile("Tachyon", "U" + System.currentTimeMillis()).getAbsolutePath();
    mWorkerDataFolder = "/datastore";

    mLocalhostName = NetworkUtils.getLocalHostName();

    mMasterConf = new TachyonConf();
    mMasterConf.set(Constants.IN_TEST_MODE, "true");
    mMasterConf.set(Constants.TACHYON_HOME, mTachyonHome);
    mMasterConf.set(Constants.USER_QUOTA_UNIT_BYTES, Integer.toString(mQuotaUnitBytes));
    mMasterConf.set(Constants.USER_DEFAULT_BLOCK_SIZE_BYTE, Integer.toString(mUserBlockSize));
    mMasterConf.set(Constants.USER_REMOTE_READ_BUFFER_SIZE_BYTE, "64");

    // re-build the dir to set permission to 777
    deleteDir(mTachyonHome);
    mkdir(mTachyonHome);

<<<<<<< HEAD
    mMaster = LocalTachyonMaster.create(mTachyonHome, mMasterConf);
=======
    mLocalhostName = NetworkUtils.getLocalHostName();

    System.setProperty("tachyon.test.mode", "true");
    System.setProperty("tachyon.home", mTachyonHome);
    System.setProperty("tachyon.master.port", 0 + "");
    System.setProperty("tachyon.master.web.port", 0 + "");
    System.setProperty("tachyon.worker.port", 0 + "");
    System.setProperty("tachyon.worker.data.port", 0 + "");
    System.setProperty("tachyon.worker.data.folder", mWorkerDataFolder);
    if (System.getProperty("tachyon.worker.hierarchystore.level.max") == null) {
      System.setProperty("tachyon.worker.hierarchystore.level.max", 1 + "");
    } else {
      maxLevel = Integer.valueOf(System.getProperty("tachyon.worker.hierarchystore.level.max"));
    }
    System.setProperty("tachyon.worker.hierarchystore.level0.alias", "MEM");
    System.setProperty("tachyon.worker.hierarchystore.level0.dirs.path", mTachyonHome + "/ramdisk");
    System.setProperty("tachyon.worker.hierarchystore.level0.dirs.quota", mWorkerMemCapacityBytes
        + "");
    for (int level = 1; level < maxLevel; level ++) {
      String path =
          System.getProperty("tachyon.worker.hierarchystore.level" + level + ".dirs.path");
      if (path == null) {
        throw new IOException("Paths for StorageDirs are not set! Level:" + level);
      }
      String[] dirPaths = path.split(",");
      String newPath = "";
      for (int i = 0; i < dirPaths.length; i ++) {
        newPath += mTachyonHome + dirPaths[i] + ",";
      }
      System.setProperty("tachyon.worker.hierarchystore.level" + level + ".dirs.path",
          newPath.substring(0, newPath.length() - 1));
    }

    System.setProperty("tachyon.worker.to.master.heartbeat.interval.ms", 15 + "");
    System.setProperty("tachyon.user.remote.read.buffer.size.byte", 64 + "");
    // Lower the number of threads that the cluster will spin off.
    // default thread overhead is too much.
    System.setProperty("tachyon.master.selector.threads", Integer.toString(1));
    System.setProperty("tachyon.master.server.threads", Integer.toString(2));
    System.setProperty("tachyon.worker.selector.threads", Integer.toString(1));
    System.setProperty("tachyon.worker.server.threads", Integer.toString(2));
    System.setProperty("tachyon.worker.network.netty.worker.threads", Integer.toString(2));
    System.setProperty("tachyon.master.web.threads", Integer.toString(1));

    CommonConf.clear();
    MasterConf.clear();
    WorkerConf.clear();
    UserConf.clear();

    mMaster = LocalTachyonMaster.create(mTachyonHome);
>>>>>>> 0462fb35
    mMaster.start();

    mkdir(mMasterConf.get(Constants.UNDERFS_DATA_FOLDER, "/tachyon/data"));
    mkdir(mMasterConf.get(Constants.UNDERFS_WORKERS_FOLDER, "/tachyon/workers"));

    CommonUtils.sleepMs(null, 10);

    mWorkerConf = new TachyonConf(mMasterConf);
    mWorkerConf.set(Constants.MASTER_PORT, getMasterPort() + "");
    mWorkerConf.set(Constants.MASTER_WEB_PORT, (getMasterPort() + 1) + "");
    mWorkerConf.set(Constants.WORKER_PORT, "0");
    mWorkerConf.set(Constants.WORKER_DATA_PORT, "0");
    mWorkerConf.set(Constants.WORKER_DATA_FOLDER, mWorkerDataFolder);
    mWorkerConf.set(Constants.WORKER_MEMORY_SIZE, Long.toString(mWorkerCapacityBytes));
    mWorkerConf.set(Constants.WORKER_TO_MASTER_HEARTBEAT_INTERVAL_MS, "15");
    mWorkerConf.set(Constants.WORKER_SELECTOR_THREADS, Integer.toString(1));
    mWorkerConf.set(Constants.WORKER_SERVER_THREADS, Integer.toString(2));
    mWorkerConf.set(Constants.WORKER_NETTY_WORKER_THREADS, Integer.toString(2));

    mWorker =
        TachyonWorker.createWorker(new InetSocketAddress(mLocalhostName, getMasterPort()),
<<<<<<< HEAD
            new InetSocketAddress(mLocalhostName, 0), 0, 1, 1, 1, mWorkerDataFolder,
            mWorkerCapacityBytes, mWorkerConf);
=======
            new InetSocketAddress(mLocalhostName, 0), 0, 1, 1, 1);
>>>>>>> 0462fb35
    Runnable runWorker = new Runnable() {
      @Override
      public void run() {
        try {
          mWorker.start();
        } catch (Exception e) {
          throw new RuntimeException(e + " \n Start Worker Error \n" + e.getMessage(), e);
        }
      }
    };
    mWorkerThread = new Thread(runWorker);
    mWorkerThread.start();

    System.setProperty("tachyon.worker.port", getWorkerPort() + "");
    System.setProperty("tachyon.worker.data.port", getWorkerDataPort() + "");
  }

  /**
   * Stop both of the tachyon and underfs service threads.
   *
   * @throws Exception
   */
  public void stop() throws Exception {
    stopTFS();
    stopUFS();
  }

  /**
   * Stop the tachyon filesystem's service thread only
   *
   * @throws Exception
   */
  public void stopTFS() throws Exception {
    mMaster.stop();
    mWorker.stop();

    System.clearProperty("tachyon.home");
    System.clearProperty("tachyon.worker.port");
    System.clearProperty("tachyon.worker.data.port");
    System.clearProperty("tachyon.worker.data.folder");
    System.clearProperty("tachyon.worker.memory.size");
    System.clearProperty("tachyon.user.remote.read.buffer.size.byte");
    System.clearProperty("tachyon.worker.to.master.heartbeat.interval.ms");
    System.clearProperty("tachyon.worker.selector.threads");
    System.clearProperty("tachyon.worker.server.threads");
    System.clearProperty("tachyon.worker.hierarchystore.level.max");
    System.clearProperty("tachyon.worker.network.netty.worker.threads");
  }

  /**
   * Cleanup the underfs cluster test folder only
   *
   * @throws Exception
   */
  public void stopUFS() throws Exception {
    mMaster.cleanupUnderfs();
  }

  public void stopWorker() throws Exception {
    mMaster.clearClients();
    mWorker.stop();
  }
}<|MERGE_RESOLUTION|>--- conflicted
+++ resolved
@@ -47,14 +47,10 @@
 
   private TachyonWorker mWorker = null;
 
-<<<<<<< HEAD
   private long mWorkerCapacityBytes;
   private int mUserBlockSize;
   private int mQuotaUnitBytes;
 
-=======
-  private final long mWorkerMemCapacityBytes;
->>>>>>> 0462fb35
   private String mTachyonHome;
 
   private String mWorkerDataFolder;
@@ -64,7 +60,6 @@
 
   private LocalTachyonMaster mMaster;
 
-<<<<<<< HEAD
   private TachyonConf mMasterConf;
 
   private TachyonConf mWorkerConf;
@@ -73,10 +68,6 @@
     mWorkerCapacityBytes = workerCapacityBytes;
     mQuotaUnitBytes = quotaUnitBytes;
     mUserBlockSize = userBlockSize;
-=======
-  public LocalTachyonCluster(long workerMemCapacityBytes) {
-    mWorkerMemCapacityBytes = workerMemCapacityBytes;
->>>>>>> 0462fb35
   }
 
   public TachyonFS getClient() throws IOException {
@@ -181,64 +172,17 @@
     mMasterConf.set(Constants.USER_DEFAULT_BLOCK_SIZE_BYTE, Integer.toString(mUserBlockSize));
     mMasterConf.set(Constants.USER_REMOTE_READ_BUFFER_SIZE_BYTE, "64");
 
+    // Lower the number of threads that the cluster will spin off.
+    // default thread overhead is too much.
+    mMasterConf.set(Constants.MASTER_SELECTOR_THREADS, "1");
+    mMasterConf.set(Constants.MASTER_SERVER_THREADS, "2");
+    mMasterConf.set(Constants.MASTER_WEB_THREAD_COUNT, "1");
+
     // re-build the dir to set permission to 777
     deleteDir(mTachyonHome);
     mkdir(mTachyonHome);
 
-<<<<<<< HEAD
     mMaster = LocalTachyonMaster.create(mTachyonHome, mMasterConf);
-=======
-    mLocalhostName = NetworkUtils.getLocalHostName();
-
-    System.setProperty("tachyon.test.mode", "true");
-    System.setProperty("tachyon.home", mTachyonHome);
-    System.setProperty("tachyon.master.port", 0 + "");
-    System.setProperty("tachyon.master.web.port", 0 + "");
-    System.setProperty("tachyon.worker.port", 0 + "");
-    System.setProperty("tachyon.worker.data.port", 0 + "");
-    System.setProperty("tachyon.worker.data.folder", mWorkerDataFolder);
-    if (System.getProperty("tachyon.worker.hierarchystore.level.max") == null) {
-      System.setProperty("tachyon.worker.hierarchystore.level.max", 1 + "");
-    } else {
-      maxLevel = Integer.valueOf(System.getProperty("tachyon.worker.hierarchystore.level.max"));
-    }
-    System.setProperty("tachyon.worker.hierarchystore.level0.alias", "MEM");
-    System.setProperty("tachyon.worker.hierarchystore.level0.dirs.path", mTachyonHome + "/ramdisk");
-    System.setProperty("tachyon.worker.hierarchystore.level0.dirs.quota", mWorkerMemCapacityBytes
-        + "");
-    for (int level = 1; level < maxLevel; level ++) {
-      String path =
-          System.getProperty("tachyon.worker.hierarchystore.level" + level + ".dirs.path");
-      if (path == null) {
-        throw new IOException("Paths for StorageDirs are not set! Level:" + level);
-      }
-      String[] dirPaths = path.split(",");
-      String newPath = "";
-      for (int i = 0; i < dirPaths.length; i ++) {
-        newPath += mTachyonHome + dirPaths[i] + ",";
-      }
-      System.setProperty("tachyon.worker.hierarchystore.level" + level + ".dirs.path",
-          newPath.substring(0, newPath.length() - 1));
-    }
-
-    System.setProperty("tachyon.worker.to.master.heartbeat.interval.ms", 15 + "");
-    System.setProperty("tachyon.user.remote.read.buffer.size.byte", 64 + "");
-    // Lower the number of threads that the cluster will spin off.
-    // default thread overhead is too much.
-    System.setProperty("tachyon.master.selector.threads", Integer.toString(1));
-    System.setProperty("tachyon.master.server.threads", Integer.toString(2));
-    System.setProperty("tachyon.worker.selector.threads", Integer.toString(1));
-    System.setProperty("tachyon.worker.server.threads", Integer.toString(2));
-    System.setProperty("tachyon.worker.network.netty.worker.threads", Integer.toString(2));
-    System.setProperty("tachyon.master.web.threads", Integer.toString(1));
-
-    CommonConf.clear();
-    MasterConf.clear();
-    WorkerConf.clear();
-    UserConf.clear();
-
-    mMaster = LocalTachyonMaster.create(mTachyonHome);
->>>>>>> 0462fb35
     mMaster.start();
 
     mkdir(mMasterConf.get(Constants.UNDERFS_DATA_FOLDER, "/tachyon/data"));
@@ -258,14 +202,26 @@
     mWorkerConf.set(Constants.WORKER_SERVER_THREADS, Integer.toString(2));
     mWorkerConf.set(Constants.WORKER_NETTY_WORKER_THREADS, Integer.toString(2));
 
+    // Setup conf for worker
+    mWorkerConf.set(Constants.WORKER_MAX_HIERARCHY_STORAGE_LEVEL, Integer.toString(maxLevel));
+    mWorkerConf.set("tachyon.worker.hierarchystore.level0.alias", "MEM");
+    mWorkerConf.set("tachyon.worker.hierarchystore.level0.dirs.path", mTachyonHome + "/ramdisk");
+    mWorkerConf.set("tachyon.worker.hierarchystore.level0.dirs.quota", mWorkerCapacityBytes + "");
+
+    for (int level = 1; level < maxLevel; level ++) {
+      String tierLevelDirPath = "tachyon.worker.hierarchystore.level" + level + ".dirs.path";
+      String[] dirPaths = mWorkerConf.get(tierLevelDirPath, "/mnt/ramdisk").split(",");
+      String newPath = "";
+      for (int i = 0; i < dirPaths.length; i ++) {
+        newPath += mTachyonHome + dirPaths[i] + ",";
+      }
+      mWorkerConf.set("tachyon.worker.hierarchystore.level" + level + ".dirs.path",
+          newPath.substring(0, newPath.length() - 1));
+    }
+
     mWorker =
         TachyonWorker.createWorker(new InetSocketAddress(mLocalhostName, getMasterPort()),
-<<<<<<< HEAD
-            new InetSocketAddress(mLocalhostName, 0), 0, 1, 1, 1, mWorkerDataFolder,
-            mWorkerCapacityBytes, mWorkerConf);
-=======
-            new InetSocketAddress(mLocalhostName, 0), 0, 1, 1, 1);
->>>>>>> 0462fb35
+            new InetSocketAddress(mLocalhostName, 0), 0, 1, 1, 1, mWorkerConf);
     Runnable runWorker = new Runnable() {
       @Override
       public void run() {
