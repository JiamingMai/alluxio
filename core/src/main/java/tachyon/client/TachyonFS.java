--- conflicted
+++ resolved
@@ -57,7 +57,7 @@
 
   /**
    * Create a TachyonFS handler.
-   * 
+   *
    * @param tachyonPath a Tachyon path contains master address. e.g., tachyon://localhost:19998,
    *        tachyon://localhost:19998/ab/c.txt
    * @return the corresponding TachyonFS handler
@@ -148,17 +148,11 @@
 
   private TachyonURI mRootUri = null;
 
-<<<<<<< HEAD
   // Available memory space for this client.
   private Long mAvailableSpaceBytes;
 
   private TachyonFS(TachyonURI tachyonURI, TachyonConf tachyonConf) throws IOException {
     this(new InetSocketAddress(tachyonURI.getHost(), tachyonURI.getPort()), tachyonConf);
-=======
-  private TachyonFS(TachyonURI tachyonURI) throws IOException {
-    this(new InetSocketAddress(tachyonURI.getHost(), tachyonURI.getPort()), tachyonURI.getScheme()
-        .equals(Constants.SCHEME_FT));
->>>>>>> 0462fb35
   }
 
   private TachyonFS(InetSocketAddress masterAddress, TachyonConf tachyonConf)
@@ -166,12 +160,8 @@
     super(tachyonConf);
 
     mMasterAddress = masterAddress;
-<<<<<<< HEAD
     mZookeeperMode = mTachyonConf.getBoolean(Constants.USE_ZOOKEEPER, false);
     mAvailableSpaceBytes = 0L;
-=======
-    mZookeeperMode = zookeeperMode;
->>>>>>> 0462fb35
 
     mExecutorService =
         Executors.newFixedThreadPool(2, ThreadFactoryUtils.daemon("client-heartbeat-%d"));
@@ -652,8 +642,8 @@
   /**
    * Get block's temporary path from worker with initial space allocated.
    * 
-   * @param the id of the block
-   * @param the initial bytes allocated for the block file
+   * @param blockId the id of the block
+   * @param initialBytes the initial bytes allocated for the block file
    * @return the temporary path of the block file
    * @throws IOException
    */
@@ -910,31 +900,18 @@
    */
   public synchronized long requestSpace(long blockId, long requestSpaceBytes)
       throws IOException {
+
     if (!hasLocalWorker()) {
       return -1;
     }
-<<<<<<< HEAD
-    int failedTimes = 0;
-    while (mAvailableSpaceBytes < requestSpaceBytes) {
-      long userQuotaUnitBytes = mTachyonConf.getBytes(Constants.USER_QUOTA_UNIT_BYTES,
-          8 * Constants.MB);
-      long toRequestSpaceBytes =
-          Math.max(requestSpaceBytes - mAvailableSpaceBytes, userQuotaUnitBytes);
-      if (mWorkerClient.requestSpace(mMasterClient.getUserId(), toRequestSpaceBytes)) {
-        mAvailableSpaceBytes += toRequestSpaceBytes;
-      } else {
-        LOG.info("Failed to request " + toRequestSpaceBytes + " bytes local space. " + "Time "
-            + (failedTimes ++));
-        if (failedTimes == mUserFailedSpaceRequestLimits) {
-          return false;
-        }
-=======
-
-    long toRequestSpaceBytes = Math.max(requestSpaceBytes, mUserQuotaUnitBytes);
+
+    long userQuotaUnitBytes = mTachyonConf.getBytes(Constants.USER_QUOTA_UNIT_BYTES,
+        8 * Constants.MB);
+
+    long toRequestSpaceBytes = Math.max(requestSpaceBytes, userQuotaUnitBytes);
     for (int attempt = 0; attempt < mUserFailedSpaceRequestLimits; attempt ++) {
       if (mWorkerClient.requestSpace(blockId, toRequestSpaceBytes)) {
         return toRequestSpaceBytes;
->>>>>>> 0462fb35
       }
     }
     return 0;
