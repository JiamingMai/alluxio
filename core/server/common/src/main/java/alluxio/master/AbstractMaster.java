--- conflicted
+++ resolved
@@ -49,10 +49,6 @@
 @NotThreadSafe // TODO(jiri): make thread-safe (c.f. ALLUXIO-1664)
 public abstract class AbstractMaster implements Master {
   private static final Logger LOG = LoggerFactory.getLogger(AbstractMaster.class);
-<<<<<<< HEAD
-=======
-
->>>>>>> 971be00a
   private static final long INVALID_FLUSH_COUNTER = -1;
   private static final long SHUTDOWN_TIMEOUT_MS = 10 * Constants.SECOND_MS;
   private static final long JOURNAL_FLUSH_RETRY_TIMEOUT_MS =
