--- conflicted
+++ resolved
@@ -121,12 +121,8 @@
       PacketInStream inStream = closer.register(PacketInStream
           .createNettyPacketInStream(context, address, blockId,
               lockBlockResource.getResult().getLockId(), blockWorkerClient.getSessionId(),
-<<<<<<< HEAD
-              blockSize, false, Protocol.RequestType.ALLUXIO_BLOCK));
-=======
               blockSize, false, Protocol.RequestType.ALLUXIO_BLOCK, options));
       blockWorkerClient.accessBlock(blockId);
->>>>>>> 16a7de19
       return new BlockInStream(inStream, blockWorkerClient, closer, options);
     } catch (RuntimeException e) {
       CommonUtils.closeQuietly(closer);
@@ -188,30 +184,18 @@
                   lockBlockResult.getBlockPath(), blockId, blockSize, options));
         } else {
           inStream = closer.register(PacketInStream
-<<<<<<< HEAD
               .createNettyPacketInStream(context, address, blockId, lockBlockResult.getLockId(),
                   blockWorkerClient.getSessionId(), blockSize, false,
-                  Protocol.RequestType.ALLUXIO_BLOCK));
-=======
-              .createNettyPacketInStream(context, blockWorkerClient.getDataServerAddress(), blockId,
-                  lockBlockResult.getLockId(), blockWorkerClient.getSessionId(), blockSize, false,
                   Protocol.RequestType.ALLUXIO_BLOCK, options));
->>>>>>> 16a7de19
         }
         blockWorkerClient.accessBlock(blockId);
       } else {
         Preconditions.checkState(lockBlockResult.getLockBlockStatus().ufsTokenAcquired());
         inStream = closer.register(PacketInStream
-<<<<<<< HEAD
             .createNettyPacketInStream(context, address, blockId, lockBlockResult.getLockId(),
                 blockWorkerClient.getSessionId(), blockSize,
-                !options.getAlluxioStorageType().isStore(), Protocol.RequestType.UFS_BLOCK));
-=======
-            .createNettyPacketInStream(context, blockWorkerClient.getDataServerAddress(), blockId,
-                lockBlockResult.getLockId(), blockWorkerClient.getSessionId(), blockSize,
                 !options.getAlluxioStorageType().isStore(), Protocol.RequestType.UFS_BLOCK,
                 options));
->>>>>>> 16a7de19
       }
       return new BlockInStream(inStream, blockWorkerClient, closer, options);
     } catch (RuntimeException e) {
