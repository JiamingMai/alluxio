/*
 * The Alluxio Open Foundation licenses this work under the Apache License, version 2.0
 * (the "License"). You may not use this work except in compliance with the License, which is
 * available at www.apache.org/licenses/LICENSE-2.0
 *
 * This software is distributed on an "AS IS" basis, WITHOUT WARRANTIES OR CONDITIONS OF ANY KIND,
 * either express or implied, as more fully set forth in the License.
 *
 * See the NOTICE file distributed with this work for information regarding copyright ownership.
 */

package alluxio.hadoop;

import alluxio.AlluxioURI;
import alluxio.Configuration;
import alluxio.PropertyKey;
import alluxio.client.file.FileInStream;
import alluxio.client.file.FileSystem;
import alluxio.client.file.FileSystemContext;
import alluxio.client.file.URIStatus;
import alluxio.client.file.options.OpenFileOptions;
import alluxio.exception.AlluxioException;
import alluxio.exception.ExceptionMessage;
import alluxio.exception.FileDoesNotExistException;

import org.apache.hadoop.fs.FileSystem.Statistics;
import org.apache.hadoop.fs.PositionedReadable;
import org.apache.hadoop.fs.Seekable;
import org.slf4j.Logger;
import org.slf4j.LoggerFactory;

import java.io.EOFException;
import java.io.FileNotFoundException;
import java.io.IOException;
import java.io.InputStream;

import javax.annotation.concurrent.NotThreadSafe;

/**
 * An input stream for reading a file from HDFS.
 */
@NotThreadSafe
public class HdfsFileInputStream extends InputStream implements Seekable, PositionedReadable {
  private static final Logger LOG = LoggerFactory.getLogger(HdfsFileInputStream.class);

<<<<<<< HEAD
  private long mCurrentPosition;
  private Path mHdfsPath;
  private org.apache.hadoop.conf.Configuration mHadoopConf;
  private int mHadoopBufferSize;
  private Statistics mStatistics;
  private URIStatus mFileInfo;

  private FSDataInputStream mHdfsInputStream = null;

  private FileInStream mAlluxioFileInputStream = null;
=======
  private static final boolean PACKET_STREAMING_ENABLED =
      Configuration.getBoolean(PropertyKey.USER_PACKET_STREAMING_ENABLED);

  private final Statistics mStatistics;
  private final URIStatus mFileInfo;
  private final FileInStream mInputStream;
>>>>>>> f240e2fc

  private boolean mClosed = false;

  private long mCurrentPosition;

  /**
   * Constructs a new stream for reading a file from HDFS.
   *
   * @param context the file system context
   * @param uri the Alluxio file URI
   * @param stats filesystem statistics
   * @throws IOException if the underlying file does not exist or its stream cannot be created
   */
  public HdfsFileInputStream(FileSystemContext context, AlluxioURI uri,
      org.apache.hadoop.fs.FileSystem.Statistics stats) throws IOException {
    LOG.debug("HdfsFileInputStream({}, {})", uri, stats);

    mCurrentPosition = 0;
    mStatistics = stats;
    FileSystem fs = FileSystem.Factory.get(context);
    try {
      mFileInfo = fs.getStatus(uri);
      mInputStream = fs.openFile(uri, OpenFileOptions.defaults());
    } catch (FileDoesNotExistException e) {
      // Transform the Alluxio exception to a Java exception to satisfy the HDFS API contract.
      throw new FileNotFoundException(ExceptionMessage.PATH_DOES_NOT_EXIST.getMessage(uri));
    } catch (AlluxioException e) {
      throw new IOException(e);
    }
  }

  @Override
  public int available() throws IOException {
    if (mClosed) {
      throw new IOException("Cannot query available bytes from a closed stream.");
    }
    return (int) mInputStream.remaining();
  }

  @Override
  public void close() throws IOException {
    if (mClosed) {
      return;
    }
    mInputStream.close();
    mClosed = true;
  }

  @Override
  public long getPos() throws IOException {
    return mCurrentPosition;
  }

  @Override
  public int read() throws IOException {
    if (mClosed) {
      throw new IOException(ExceptionMessage.READ_CLOSED_STREAM.getMessage());
    }

    int ret = mInputStream.read();
    if (ret != -1) {
      mCurrentPosition++;
      if (mStatistics != null) {
        mStatistics.incrementBytesRead(1);
      }
    }
    return ret;
  }

  @Override
  public int read(byte[] buffer) throws IOException {
    return read(buffer, 0, buffer.length);
  }

  @Override
  public int read(byte[] buffer, int offset, int length) throws IOException {
    if (mClosed) {
      throw new IOException(ExceptionMessage.READ_CLOSED_STREAM.getMessage());
    }

    int ret = mInputStream.read(buffer, offset, length);
    if (ret != -1) {
      mCurrentPosition += ret;
      if (mStatistics != null) {
        mStatistics.incrementBytesRead(ret);
      }
    }
    return ret;
  }

  @Override
  public int read(long position, byte[] buffer, int offset, int length) throws IOException {
    if (mClosed) {
      throw new IOException(ExceptionMessage.READ_CLOSED_STREAM.getMessage());
    }

<<<<<<< HEAD
    int bytesRead;
    if (mAlluxioFileInputStream != null) {
      bytesRead = mAlluxioFileInputStream.positionedRead(position, buffer, offset, length);
    } else {
      getHdfsInputStream();
      bytesRead = mHdfsInputStream.read(position, buffer, offset, length);
    }

=======
    if (PACKET_STREAMING_ENABLED) {
      return readWithPacketStreaming(position, buffer, offset, length);
    } else {
      return readWithoutPacketStreaming(position, buffer, offset, length);
    }
  }

  /**
   * Reads upto the specified number of bytes, from a given position within a file, and return the
   * number of bytes read. This does not change the current offset of a file, and is thread-safe.
   * This is used if packet streaming is enabled.
   *
   * @param position the start position to read from the stream
   * @param buffer the buffer to hold the data read
   * @param offset the offset in the buffer
   * @param length the number of bytes to read from the file
   * @return the number of bytes read or -1 if EOF is reached
   * @throws IOException if it fails to read
   */
  private int readWithPacketStreaming(long position, byte[] buffer, int offset,
      int length) throws IOException {
    int bytesRead = mInputStream.positionedRead(position, buffer, offset, length);
>>>>>>> f240e2fc
    if (mStatistics != null && bytesRead != -1) {
      mStatistics.incrementBytesRead(bytesRead);
    }

<<<<<<< HEAD
    return bytesRead;
  }

  /**
   * Similar to read(), returns a single unsigned byte from the hdfs buffer, or -1 if there is no
   * more data to be read. This method also fills the hdfs buffer with new data if it is empty.
   *
   * @return the next value in the stream from 0 to 255 or -1 if there is no more data to be read
   * @throws IOException if the bulk read from hdfs fails
   */
  private int readFromHdfsBuffer() throws IOException {
    if (mBufferPosition < mBufferLimit) {
      if (mStatistics != null) {
        mStatistics.incrementBytesRead(1);
      }
      mCurrentPosition++;
      return BufferUtils.byteToInt(mBuffer[mBufferPosition++]);
    }
    LOG.error("Reading from HDFS directly");
    while ((mBufferLimit = mHdfsInputStream.read(mBuffer)) == 0) {
      LOG.error("Read 0 bytes in readFromHdfsBuffer for {}", mHdfsPath);
    }
    if (mBufferLimit == -1) {
      return -1;
    }
    mBufferPosition = 0;
    if (mStatistics != null) {
      mStatistics.incrementBytesRead(1);
=======
  /**
   * Reads upto the specified number of bytes, from a given position within a file, and return the
   * number of bytes read. This does not change the current offset of a file, and is thread-safe.
   * This is used if packet streaming is not enabled.
   *
   * @param position the start position to read from the stream
   * @param buffer the buffer to hold the data read
   * @param offset the offset in the buffer
   * @param length the number of bytes to read from the file
   * @return the number of bytes read or -1 if EOF is reached
   * @throws IOException if it fails to read
   */
  private synchronized int readWithoutPacketStreaming(long position, byte[] buffer, int offset,
      int length) throws IOException {
    int ret = -1;
    long oldPos = getPos();
    if ((position < 0) || (position >= mFileInfo.getLength())) {
      return ret;
    }
    try {
      mInputStream.seek(position);
      ret = mInputStream.read(buffer, offset, length);
      if (mStatistics != null && ret != -1) {
        mStatistics.incrementBytesRead(ret);
      }
      return ret;
    } finally {
      mInputStream.seek(oldPos);
>>>>>>> f240e2fc
    }
  }

  @Override
  public void readFully(long position, byte[] buffer) throws IOException {
    readFully(position, buffer, 0, buffer.length);
  }

  @Override
  public void readFully(long position, byte[] buffer, int offset, int length) throws IOException {
    int n = 0; // total bytes read
    while (n < length) {
      int ret = read(position + n, buffer, offset + n, length - n);
      if (ret == -1) {
        throw new EOFException();
      }
      n += ret;
    }
  }

  /**
   * Seek to the given offset from the start of the file. The next {@link #read()} will be from that
   * location. Can't seek past the end of the file.
   *
   * @param pos the position to seek to
   * @throws IOException if the position is negative or exceeds the end of the file
   */
  @Override
  public void seek(long pos) throws IOException {
    if (pos == mCurrentPosition) {
      return;
    }

    if (pos < 0) {
      throw new IOException(ExceptionMessage.SEEK_NEGATIVE.getMessage(pos));
    }
    if (pos > mFileInfo.getLength()) {
      throw new IOException(ExceptionMessage.SEEK_PAST_EOF.getMessage(pos, mFileInfo.getLength()));
    }

    mInputStream.seek(pos);
    mCurrentPosition = pos;
  }

  /**
   * This method is not supported in {@link HdfsFileInputStream}.
   *
   * @param targetPos N/A
   * @return N/A
   * @throws IOException always
   */
  @Override
  public boolean seekToNewSource(long targetPos) throws IOException {
    throw new IOException(ExceptionMessage.NOT_SUPPORTED.getMessage());
  }

  /**
   * Skips over the given bytes from the current position. Since the inherited
   * {@link InputStream#skip(long)} is inefficient, {@link #skip(long)} should be explicitly
   * overrided.
   *
   * @param n the number of bytes to be skipped
   * @return the actual number of bytes skipped
   * @throws IOException if the after position exceeds the end of the file
   */
  @Override
  public long skip(long n) throws IOException {
    if (mClosed) {
      throw new IOException("Cannot skip bytes in a closed stream.");
    }
    if (n <= 0) {
      return 0;
    }

    long toSkip = Math.min(n, available());
    seek(mCurrentPosition + toSkip);
    return toSkip;
  }
}<|MERGE_RESOLUTION|>--- conflicted
+++ resolved
@@ -12,8 +12,6 @@
 package alluxio.hadoop;
 
 import alluxio.AlluxioURI;
-import alluxio.Configuration;
-import alluxio.PropertyKey;
 import alluxio.client.file.FileInStream;
 import alluxio.client.file.FileSystem;
 import alluxio.client.file.FileSystemContext;
@@ -43,25 +41,9 @@
 public class HdfsFileInputStream extends InputStream implements Seekable, PositionedReadable {
   private static final Logger LOG = LoggerFactory.getLogger(HdfsFileInputStream.class);
 
-<<<<<<< HEAD
-  private long mCurrentPosition;
-  private Path mHdfsPath;
-  private org.apache.hadoop.conf.Configuration mHadoopConf;
-  private int mHadoopBufferSize;
-  private Statistics mStatistics;
-  private URIStatus mFileInfo;
-
-  private FSDataInputStream mHdfsInputStream = null;
-
-  private FileInStream mAlluxioFileInputStream = null;
-=======
-  private static final boolean PACKET_STREAMING_ENABLED =
-      Configuration.getBoolean(PropertyKey.USER_PACKET_STREAMING_ENABLED);
-
   private final Statistics mStatistics;
   private final URIStatus mFileInfo;
   private final FileInStream mInputStream;
->>>>>>> f240e2fc
 
   private boolean mClosed = false;
 
@@ -158,103 +140,11 @@
       throw new IOException(ExceptionMessage.READ_CLOSED_STREAM.getMessage());
     }
 
-<<<<<<< HEAD
-    int bytesRead;
-    if (mAlluxioFileInputStream != null) {
-      bytesRead = mAlluxioFileInputStream.positionedRead(position, buffer, offset, length);
-    } else {
-      getHdfsInputStream();
-      bytesRead = mHdfsInputStream.read(position, buffer, offset, length);
-    }
-
-=======
-    if (PACKET_STREAMING_ENABLED) {
-      return readWithPacketStreaming(position, buffer, offset, length);
-    } else {
-      return readWithoutPacketStreaming(position, buffer, offset, length);
-    }
-  }
-
-  /**
-   * Reads upto the specified number of bytes, from a given position within a file, and return the
-   * number of bytes read. This does not change the current offset of a file, and is thread-safe.
-   * This is used if packet streaming is enabled.
-   *
-   * @param position the start position to read from the stream
-   * @param buffer the buffer to hold the data read
-   * @param offset the offset in the buffer
-   * @param length the number of bytes to read from the file
-   * @return the number of bytes read or -1 if EOF is reached
-   * @throws IOException if it fails to read
-   */
-  private int readWithPacketStreaming(long position, byte[] buffer, int offset,
-      int length) throws IOException {
     int bytesRead = mInputStream.positionedRead(position, buffer, offset, length);
->>>>>>> f240e2fc
     if (mStatistics != null && bytesRead != -1) {
       mStatistics.incrementBytesRead(bytesRead);
     }
-
-<<<<<<< HEAD
     return bytesRead;
-  }
-
-  /**
-   * Similar to read(), returns a single unsigned byte from the hdfs buffer, or -1 if there is no
-   * more data to be read. This method also fills the hdfs buffer with new data if it is empty.
-   *
-   * @return the next value in the stream from 0 to 255 or -1 if there is no more data to be read
-   * @throws IOException if the bulk read from hdfs fails
-   */
-  private int readFromHdfsBuffer() throws IOException {
-    if (mBufferPosition < mBufferLimit) {
-      if (mStatistics != null) {
-        mStatistics.incrementBytesRead(1);
-      }
-      mCurrentPosition++;
-      return BufferUtils.byteToInt(mBuffer[mBufferPosition++]);
-    }
-    LOG.error("Reading from HDFS directly");
-    while ((mBufferLimit = mHdfsInputStream.read(mBuffer)) == 0) {
-      LOG.error("Read 0 bytes in readFromHdfsBuffer for {}", mHdfsPath);
-    }
-    if (mBufferLimit == -1) {
-      return -1;
-    }
-    mBufferPosition = 0;
-    if (mStatistics != null) {
-      mStatistics.incrementBytesRead(1);
-=======
-  /**
-   * Reads upto the specified number of bytes, from a given position within a file, and return the
-   * number of bytes read. This does not change the current offset of a file, and is thread-safe.
-   * This is used if packet streaming is not enabled.
-   *
-   * @param position the start position to read from the stream
-   * @param buffer the buffer to hold the data read
-   * @param offset the offset in the buffer
-   * @param length the number of bytes to read from the file
-   * @return the number of bytes read or -1 if EOF is reached
-   * @throws IOException if it fails to read
-   */
-  private synchronized int readWithoutPacketStreaming(long position, byte[] buffer, int offset,
-      int length) throws IOException {
-    int ret = -1;
-    long oldPos = getPos();
-    if ((position < 0) || (position >= mFileInfo.getLength())) {
-      return ret;
-    }
-    try {
-      mInputStream.seek(position);
-      ret = mInputStream.read(buffer, offset, length);
-      if (mStatistics != null && ret != -1) {
-        mStatistics.incrementBytesRead(ret);
-      }
-      return ret;
-    } finally {
-      mInputStream.seek(oldPos);
->>>>>>> f240e2fc
-    }
   }
 
   @Override
