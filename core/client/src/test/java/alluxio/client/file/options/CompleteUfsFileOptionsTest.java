--- conflicted
+++ resolved
@@ -44,13 +44,8 @@
     Configuration.set(PropertyKey.SECURITY_AUTHENTICATION_TYPE, AuthType.SIMPLE.getAuthName());
     Configuration.set(PropertyKey.SECURITY_LOGIN_USERNAME, "foo");
     // Use IdentityOwnerGroupMapping to map owner "foo" to group "foo".
-<<<<<<< HEAD
-    Configuration.set(
-        PropertyKey.SECURITY_GROUP_MAPPING, IdentityUserGroupsMapping.class.getName());
-=======
-    Configuration.set(Constants.SECURITY_GROUP_MAPPING_CLASS,
+    Configuration.set(PropertyKey.SECURITY_GROUP_MAPPING_CLASS,
         IdentityUserGroupsMapping.class.getName());
->>>>>>> ada278d1
 
     CompleteUfsFileOptions options = CompleteUfsFileOptions.defaults();
 
